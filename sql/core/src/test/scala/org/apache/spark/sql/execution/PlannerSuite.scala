/*
 * Licensed to the Apache Software Foundation (ASF) under one or more
 * contributor license agreements.  See the NOTICE file distributed with
 * this work for additional information regarding copyright ownership.
 * The ASF licenses this file to You under the Apache License, Version 2.0
 * (the "License"); you may not use this file except in compliance with
 * the License.  You may obtain a copy of the License at
 *
 *    http://www.apache.org/licenses/LICENSE-2.0
 *
 * Unless required by applicable law or agreed to in writing, software
 * distributed under the License is distributed on an "AS IS" BASIS,
 * WITHOUT WARRANTIES OR CONDITIONS OF ANY KIND, either express or implied.
 * See the License for the specific language governing permissions and
 * limitations under the License.
 */

package org.apache.spark.sql.execution

import org.apache.spark.rdd.RDD
import org.apache.spark.sql.{execution, DataFrame, Row}
import org.apache.spark.sql.catalyst.InternalRow
import org.apache.spark.sql.catalyst.expressions._
import org.apache.spark.sql.catalyst.plans._
import org.apache.spark.sql.catalyst.plans.logical.{LocalRelation, LogicalPlan, Range, Repartition, Sort, Union}
import org.apache.spark.sql.catalyst.plans.physical._
import org.apache.spark.sql.execution.adaptive.{AdaptiveSparkPlanHelper, DisableAdaptiveExecution}
import org.apache.spark.sql.execution.aggregate.{HashAggregateExec, ObjectHashAggregateExec, SortAggregateExec}
import org.apache.spark.sql.execution.columnar.{InMemoryRelation, InMemoryTableScanExec}
import org.apache.spark.sql.execution.exchange.{EnsureRequirements, ReusedExchangeExec, ReuseExchange, ShuffleExchangeExec}
import org.apache.spark.sql.execution.joins.{BroadcastHashJoinExec, SortMergeJoinExec}
import org.apache.spark.sql.functions._
import org.apache.spark.sql.internal.SQLConf
import org.apache.spark.sql.test.SharedSparkSession
import org.apache.spark.sql.types._

class PlannerSuite extends SharedSparkSession with AdaptiveSparkPlanHelper {
  import testImplicits._

  setupTestData()

  private def testPartialAggregationPlan(query: LogicalPlan): Unit = {
    val planner = spark.sessionState.planner
    import planner._
    val plannedOption = Aggregation(query).headOption
    val planned =
      plannedOption.getOrElse(
        fail(s"Could query play aggregation query $query. Is it an aggregation query?"))
    val aggregations = planned.collect { case n if n.nodeName contains "Aggregate" => n }

    // For the new aggregation code path, there will be four aggregate operator for
    // distinct aggregations.
    assert(
      aggregations.size == 2 || aggregations.size == 4,
      s"The plan of query $query does not have partial aggregations.")
  }

  test("count is partially aggregated") {
    val query = testData.groupBy('value).agg(count('key)).queryExecution.analyzed
    testPartialAggregationPlan(query)
  }

  test("count distinct is partially aggregated") {
    val query = testData.groupBy('value).agg(countDistinct('key)).queryExecution.analyzed
    testPartialAggregationPlan(query)
  }

  test("mixed aggregates are partially aggregated") {
    val query =
      testData.groupBy('value).agg(count('value), countDistinct('key)).queryExecution.analyzed
    testPartialAggregationPlan(query)
  }

  test("mixed aggregates with same distinct columns") {
    def assertNoExpand(plan: SparkPlan): Unit = {
      assert(plan.collect { case e: ExpandExec => e }.isEmpty)
    }

    withTempView("v") {
      Seq((1, 1.0, 1.0), (1, 2.0, 2.0)).toDF("i", "j", "k").createTempView("v")
      // one distinct column
      val query1 = sql("SELECT sum(DISTINCT j), max(DISTINCT j) FROM v GROUP BY i")
      assertNoExpand(query1.queryExecution.executedPlan)

      // 2 distinct columns
      val query2 = sql("SELECT corr(DISTINCT j, k), count(DISTINCT j, k) FROM v GROUP BY i")
      assertNoExpand(query2.queryExecution.executedPlan)

      // 2 distinct columns with different order
      val query3 = sql("SELECT corr(DISTINCT j, k), count(DISTINCT k, j) FROM v GROUP BY i")
      assertNoExpand(query3.queryExecution.executedPlan)
    }
  }

  test("sizeInBytes estimation of limit operator for broadcast hash join optimization") {
    def checkPlan(fieldTypes: Seq[DataType]): Unit = {
      withTempView("testLimit") {
        val fields = fieldTypes.zipWithIndex.map {
          case (dataType, index) => StructField(s"c${index}", dataType, true)
        } :+ StructField("key", IntegerType, true)
        val schema = StructType(fields)
        val row = Row.fromSeq(Seq.fill(fields.size)(null))
        val rowRDD = sparkContext.parallelize(row :: Nil)
        spark.createDataFrame(rowRDD, schema).createOrReplaceTempView("testLimit")

        val planned = sql(
          """
            |SELECT l.a, l.b
            |FROM testData2 l JOIN (SELECT * FROM testLimit LIMIT 1) r ON (l.a = r.key)
          """.stripMargin).queryExecution.sparkPlan

        val broadcastHashJoins = planned.collect { case join: BroadcastHashJoinExec => join }
        val sortMergeJoins = planned.collect { case join: SortMergeJoinExec => join }

        assert(broadcastHashJoins.size === 1, "Should use broadcast hash join")
        assert(sortMergeJoins.isEmpty, "Should not use sort merge join")
      }
    }

    val simpleTypes =
      NullType ::
      BooleanType ::
      ByteType ::
      ShortType ::
      IntegerType ::
      LongType ::
      FloatType ::
      DoubleType ::
      DecimalType(10, 5) ::
      DecimalType.SYSTEM_DEFAULT ::
      DateType ::
      TimestampType ::
      StringType ::
      BinaryType :: Nil

    withSQLConf(SQLConf.AUTO_BROADCASTJOIN_THRESHOLD.key -> "16434") {
      checkPlan(simpleTypes)
    }

    val complexTypes =
      ArrayType(DoubleType, true) ::
      ArrayType(StringType, false) ::
      MapType(IntegerType, StringType, true) ::
      MapType(IntegerType, ArrayType(DoubleType), false) ::
      StructType(Seq(
        StructField("a", IntegerType, nullable = true),
        StructField("b", ArrayType(DoubleType), nullable = false),
        StructField("c", DoubleType, nullable = false))) :: Nil

    withSQLConf(SQLConf.AUTO_BROADCASTJOIN_THRESHOLD.key -> "901617") {
      checkPlan(complexTypes)
    }
  }

  test("InMemoryRelation statistics propagation") {
    withSQLConf(SQLConf.AUTO_BROADCASTJOIN_THRESHOLD.key -> "81920") {
      withTempView("tiny") {
        testData.limit(3).createOrReplaceTempView("tiny")
        sql("CACHE TABLE tiny")

        val a = testData.as("a")
        val b = spark.table("tiny").as("b")
        val planned = a.join(b, $"a.key" === $"b.key").queryExecution.sparkPlan

        val broadcastHashJoins = planned.collect { case join: BroadcastHashJoinExec => join }
        val sortMergeJoins = planned.collect { case join: SortMergeJoinExec => join }

        assert(broadcastHashJoins.size === 1, "Should use broadcast hash join")
        assert(sortMergeJoins.isEmpty, "Should not use shuffled hash join")

        spark.catalog.clearCache()
      }
    }
  }

  test("SPARK-11390 explain should print PushedFilters of PhysicalRDD") {
    withSQLConf(SQLConf.USE_V1_SOURCE_LIST.key -> "parquet") {
      withTempPath { file =>
        val path = file.getCanonicalPath
        testData.write.parquet(path)
        val df = spark.read.parquet(path)
        df.createOrReplaceTempView("testPushed")

        withTempView("testPushed") {
          val exp = sql("select * from testPushed where key = 15").queryExecution.sparkPlan
          assert(exp.toString.contains("PushedFilters: [IsNotNull(key), EqualTo(key,15)]"))
        }
      }
    }
  }

  test("efficient terminal limit -> sort should use TakeOrderedAndProject") {
    val query = testData.select('key, 'value).sort('key).limit(2)
    val planned = query.queryExecution.executedPlan
    assert(planned.isInstanceOf[execution.TakeOrderedAndProjectExec])
    assert(planned.output === testData.select('key, 'value).logicalPlan.output)
  }

  test("terminal limit -> project -> sort should use TakeOrderedAndProject") {
    val query = testData.select('key, 'value).sort('key).select('value, 'key).limit(2)
    val planned = query.queryExecution.executedPlan
    assert(planned.isInstanceOf[execution.TakeOrderedAndProjectExec])
    assert(planned.output === testData.select('value, 'key).logicalPlan.output)
  }

  test("terminal limits that are not handled by TakeOrderedAndProject should use CollectLimit") {
    val query = testData.select('value).limit(2)
    val planned = query.queryExecution.sparkPlan
    assert(planned.isInstanceOf[CollectLimitExec])
    assert(planned.output === testData.select('value).logicalPlan.output)
  }

  test("TakeOrderedAndProject can appear in the middle of plans") {
    val query = testData.select('key, 'value).sort('key).limit(2).filter('key === 3)
    val planned = query.queryExecution.executedPlan
    assert(planned.find(_.isInstanceOf[TakeOrderedAndProjectExec]).isDefined)
  }

  test("CollectLimit can appear in the middle of a plan when caching is used") {
    val query = testData.select('key, 'value).limit(2).cache()
    val planned = query.queryExecution.optimizedPlan.asInstanceOf[InMemoryRelation]
    assert(planned.cachedPlan.isInstanceOf[CollectLimitExec])
  }

  test("TakeOrderedAndProjectExec appears only when number of limit is below the threshold.") {
    withSQLConf(SQLConf.TOP_K_SORT_FALLBACK_THRESHOLD.key -> "1000") {
      val query0 = testData.select('value).orderBy('key).limit(100)
      val planned0 = query0.queryExecution.executedPlan
      assert(planned0.find(_.isInstanceOf[TakeOrderedAndProjectExec]).isDefined)

      val query1 = testData.select('value).orderBy('key).limit(2000)
      val planned1 = query1.queryExecution.executedPlan
      assert(planned1.find(_.isInstanceOf[TakeOrderedAndProjectExec]).isEmpty)
    }
  }

  test("SPARK-23375: Cached sorted data doesn't need to be re-sorted") {
    val query = testData.select('key, 'value).sort('key.desc).cache()
    assert(query.queryExecution.optimizedPlan.isInstanceOf[InMemoryRelation])
    val resorted = query.sort('key.desc)
    assert(resorted.queryExecution.optimizedPlan.collect { case s: Sort => s}.isEmpty)
    assert(resorted.select('key).collect().map(_.getInt(0)).toSeq ==
      (1 to 100).reverse)
    // with a different order, the sort is needed
    val sortedAsc = query.sort('key)
    assert(sortedAsc.queryExecution.optimizedPlan.collect { case s: Sort => s}.size == 1)
    assert(sortedAsc.select('key).collect().map(_.getInt(0)).toSeq == (1 to 100))
  }

  test("PartitioningCollection") {
    withTempView("normal", "small", "tiny") {
      testData.createOrReplaceTempView("normal")
      testData.limit(10).createOrReplaceTempView("small")
      testData.limit(3).createOrReplaceTempView("tiny")

      // Disable broadcast join
      withSQLConf(SQLConf.AUTO_BROADCASTJOIN_THRESHOLD.key -> "-1") {
        {
          val plan = sql(
            """
              |SELECT *
              |FROM
              |  normal JOIN small ON (normal.key = small.key)
              |  JOIN tiny ON (small.key = tiny.key)
            """.stripMargin
          ).queryExecution.executedPlan
          val numExchanges = collect(plan) {
            case exchange: ShuffleExchangeExec => exchange
          }.length
          assert(numExchanges === 5)
        }

        {
          val plan = sql(
            """
              |SELECT *
              |FROM
              |  normal JOIN small ON (normal.key = small.key)
              |  JOIN tiny ON (normal.key = tiny.key)
            """.stripMargin
          ).queryExecution.executedPlan
          // This second query joins on different keys:
          val numExchanges = collect(plan) {
            case exchange: ShuffleExchangeExec => exchange
          }.length
          assert(numExchanges === 5)
        }

      }
    }
  }

  test("collapse adjacent repartitions") {
    val doubleRepartitioned = testData.repartition(10).repartition(20).coalesce(5)
    def countRepartitions(plan: LogicalPlan): Int = plan.collect { case r: Repartition => r }.length
    assert(countRepartitions(doubleRepartitioned.queryExecution.analyzed) === 3)
    assert(countRepartitions(doubleRepartitioned.queryExecution.optimizedPlan) === 2)
    doubleRepartitioned.queryExecution.optimizedPlan match {
      case Repartition (numPartitions, shuffle, Repartition(_, shuffleChild, _)) =>
        assert(numPartitions === 5)
        assert(shuffle === false)
        assert(shuffleChild)
    }
  }

  ///////////////////////////////////////////////////////////////////////////
  // Unit tests of EnsureRequirements for Exchange
  ///////////////////////////////////////////////////////////////////////////

  // When it comes to testing whether EnsureRequirements properly ensures distribution requirements,
  // there two dimensions that need to be considered: are the child partitionings compatible and
  // do they satisfy the distribution requirements? As a result, we need at least four test cases.

  private def assertDistributionRequirementsAreSatisfied(outputPlan: SparkPlan): Unit = {
    if (outputPlan.children.length > 1) {
      val childPartitionings = outputPlan.children.zip(outputPlan.requiredChildDistribution)
        .filter {
          case (_, UnspecifiedDistribution) => false
          case (_, _: BroadcastDistribution) => false
          case _ => true
        }.map(_._1.outputPartitioning)

      if (childPartitionings.map(_.numPartitions).toSet.size > 1) {
        fail(s"Partitionings doesn't have same number of partitions: $childPartitionings")
      }
    }
    outputPlan.children.zip(outputPlan.requiredChildDistribution).foreach {
      case (child, requiredDist) =>
        assert(child.outputPartitioning.satisfies(requiredDist),
          s"$child output partitioning does not satisfy $requiredDist:\n$outputPlan")
    }
  }

  test("EnsureRequirements with child partitionings with different numbers of output partitions") {
    val clustering = Literal(1) :: Nil
    val distribution = ClusteredDistribution(clustering)
    val inputPlan = DummySparkPlan(
      children = Seq(
        DummySparkPlan(outputPartitioning = HashPartitioning(clustering, 1)),
        DummySparkPlan(outputPartitioning = HashPartitioning(clustering, 2))
      ),
      requiredChildDistribution = Seq(distribution, distribution),
      requiredChildOrdering = Seq(Seq.empty, Seq.empty)
    )
    val outputPlan = EnsureRequirements(spark.sessionState.conf).apply(inputPlan)
    assertDistributionRequirementsAreSatisfied(outputPlan)
  }

  test("EnsureRequirements with compatible child partitionings that do not satisfy distribution") {
    val distribution = ClusteredDistribution(Literal(1) :: Nil)
    // The left and right inputs have compatible partitionings but they do not satisfy the
    // distribution because they are clustered on different columns. Thus, we need to shuffle.
    val childPartitioning = HashPartitioning(Literal(2) :: Nil, 1)
    assert(!childPartitioning.satisfies(distribution))
    val inputPlan = DummySparkPlan(
      children = Seq(
        DummySparkPlan(outputPartitioning = childPartitioning),
        DummySparkPlan(outputPartitioning = childPartitioning)
      ),
      requiredChildDistribution = Seq(distribution, distribution),
      requiredChildOrdering = Seq(Seq.empty, Seq.empty)
    )
    val outputPlan = EnsureRequirements(spark.sessionState.conf).apply(inputPlan)
    assertDistributionRequirementsAreSatisfied(outputPlan)
    if (outputPlan.collect { case e: ShuffleExchangeExec => true }.isEmpty) {
      fail(s"Exchange should have been added:\n$outputPlan")
    }
  }

  test("EnsureRequirements with compatible child partitionings that satisfy distribution") {
    // In this case, all requirements are satisfied and no exchange should be added.
    val distribution = ClusteredDistribution(Literal(1) :: Nil)
    val childPartitioning = HashPartitioning(Literal(1) :: Nil, 5)
    assert(childPartitioning.satisfies(distribution))
    val inputPlan = DummySparkPlan(
      children = Seq(
        DummySparkPlan(outputPartitioning = childPartitioning),
        DummySparkPlan(outputPartitioning = childPartitioning)
      ),
      requiredChildDistribution = Seq(distribution, distribution),
      requiredChildOrdering = Seq(Seq.empty, Seq.empty)
    )
    val outputPlan = EnsureRequirements(spark.sessionState.conf).apply(inputPlan)
    assertDistributionRequirementsAreSatisfied(outputPlan)
    if (outputPlan.collect { case e: ShuffleExchangeExec => true }.nonEmpty) {
      fail(s"Exchange should not have been added:\n$outputPlan")
    }
  }

  // This is a regression test for SPARK-9703
  test("EnsureRequirements should not repartition if only ordering requirement is unsatisfied") {
    // Consider an operator that imposes both output distribution and  ordering requirements on its
    // children, such as sort merge join. If the distribution requirements are satisfied but
    // the output ordering requirements are unsatisfied, then the planner should only add sorts and
    // should not need to add additional shuffles / exchanges.
    val outputOrdering = Seq(SortOrder(Literal(1), Ascending))
    val distribution = ClusteredDistribution(Literal(1) :: Nil)
    val inputPlan = DummySparkPlan(
      children = Seq(
        DummySparkPlan(outputPartitioning = SinglePartition),
        DummySparkPlan(outputPartitioning = SinglePartition)
      ),
      requiredChildDistribution = Seq(distribution, distribution),
      requiredChildOrdering = Seq(outputOrdering, outputOrdering)
    )
    val outputPlan = EnsureRequirements(spark.sessionState.conf).apply(inputPlan)
    assertDistributionRequirementsAreSatisfied(outputPlan)
    if (outputPlan.collect { case e: ShuffleExchangeExec => true }.nonEmpty) {
      fail(s"No Exchanges should have been added:\n$outputPlan")
    }
  }

  test("EnsureRequirements eliminates Exchange if child has same partitioning") {
    val distribution = ClusteredDistribution(Literal(1) :: Nil)
    val partitioning = HashPartitioning(Literal(1) :: Nil, 5)
    assert(partitioning.satisfies(distribution))

    val inputPlan = ShuffleExchangeExec(
      partitioning,
      DummySparkPlan(outputPartitioning = partitioning))
    val outputPlan = EnsureRequirements(spark.sessionState.conf).apply(inputPlan)
    assertDistributionRequirementsAreSatisfied(outputPlan)
    if (outputPlan.collect { case e: ShuffleExchangeExec => true }.size == 2) {
      fail(s"Topmost Exchange should have been eliminated:\n$outputPlan")
    }
  }

  test("EnsureRequirements does not eliminate Exchange with different partitioning") {
    val distribution = ClusteredDistribution(Literal(1) :: Nil)
    val partitioning = HashPartitioning(Literal(2) :: Nil, 5)
    assert(!partitioning.satisfies(distribution))

    val inputPlan = ShuffleExchangeExec(
      partitioning,
      DummySparkPlan(outputPartitioning = partitioning))
    val outputPlan = EnsureRequirements(spark.sessionState.conf).apply(inputPlan)
    assertDistributionRequirementsAreSatisfied(outputPlan)
    if (outputPlan.collect { case e: ShuffleExchangeExec => true }.size == 1) {
      fail(s"Topmost Exchange should not have been eliminated:\n$outputPlan")
    }
  }

  test("EnsureRequirements should respect ClusteredDistribution's num partitioning") {
    val distribution = ClusteredDistribution(Literal(1) :: Nil, Some(13))
    // Number of partitions differ
    val finalPartitioning = HashPartitioning(Literal(1) :: Nil, 13)
    val childPartitioning = HashPartitioning(Literal(1) :: Nil, 5)
    assert(!childPartitioning.satisfies(distribution))
    val inputPlan = DummySparkPlan(
        children = DummySparkPlan(outputPartitioning = childPartitioning) :: Nil,
        requiredChildDistribution = Seq(distribution),
        requiredChildOrdering = Seq(Seq.empty))

    val outputPlan = EnsureRequirements(spark.sessionState.conf).apply(inputPlan)
    val shuffle = outputPlan.collect { case e: ShuffleExchangeExec => e }
    assert(shuffle.size === 1)
    assert(shuffle.head.outputPartitioning === finalPartitioning)
  }

  test("Reuse exchanges") {
    val distribution = ClusteredDistribution(Literal(1) :: Nil)
    val finalPartitioning = HashPartitioning(Literal(1) :: Nil, 5)
    val childPartitioning = HashPartitioning(Literal(2) :: Nil, 5)
    assert(!childPartitioning.satisfies(distribution))
    val shuffle = ShuffleExchangeExec(finalPartitioning,
      DummySparkPlan(
        children = DummySparkPlan(outputPartitioning = childPartitioning) :: Nil,
        requiredChildDistribution = Seq(distribution),
        requiredChildOrdering = Seq(Seq.empty)))

    val inputPlan = SortMergeJoinExec(
      Literal(1) :: Nil,
      Literal(1) :: Nil,
      Inner,
      None,
      shuffle,
      shuffle)

    val outputPlan = ReuseExchange(spark.sessionState.conf).apply(inputPlan)
    if (outputPlan.collect { case e: ReusedExchangeExec => true }.size != 1) {
      fail(s"Should re-use the shuffle:\n$outputPlan")
    }
    if (outputPlan.collect { case e: ShuffleExchangeExec => true }.size != 1) {
      fail(s"Should have only one shuffle:\n$outputPlan")
    }

    // nested exchanges
    val inputPlan2 = SortMergeJoinExec(
      Literal(1) :: Nil,
      Literal(1) :: Nil,
      Inner,
      None,
      ShuffleExchangeExec(finalPartitioning, inputPlan),
      ShuffleExchangeExec(finalPartitioning, inputPlan))

    val outputPlan2 = ReuseExchange(spark.sessionState.conf).apply(inputPlan2)
    if (outputPlan2.collect { case e: ReusedExchangeExec => true }.size != 2) {
      fail(s"Should re-use the two shuffles:\n$outputPlan2")
    }
    if (outputPlan2.collect { case e: ShuffleExchangeExec => true }.size != 2) {
      fail(s"Should have only two shuffles:\n$outputPlan")
    }
  }

  ///////////////////////////////////////////////////////////////////////////
  // Unit tests of EnsureRequirements for Sort
  ///////////////////////////////////////////////////////////////////////////

  private val exprA = Literal(1)
  private val exprB = Literal(2)
  private val exprC = Literal(3)
  private val orderingA = SortOrder(exprA, Ascending)
  private val orderingB = SortOrder(exprB, Ascending)
  private val orderingC = SortOrder(exprC, Ascending)
  private val planA = DummySparkPlan(outputOrdering = Seq(orderingA),
    outputPartitioning = HashPartitioning(exprA :: Nil, 5))
  private val planB = DummySparkPlan(outputOrdering = Seq(orderingB),
    outputPartitioning = HashPartitioning(exprB :: Nil, 5))
  private val planC = DummySparkPlan(outputOrdering = Seq(orderingC),
    outputPartitioning = HashPartitioning(exprC :: Nil, 5))

  assert(orderingA != orderingB && orderingA != orderingC && orderingB != orderingC)

  private def assertSortRequirementsAreSatisfied(
      childPlan: SparkPlan,
      requiredOrdering: Seq[SortOrder],
      shouldHaveSort: Boolean): Unit = {
    val inputPlan = DummySparkPlan(
      children = childPlan :: Nil,
      requiredChildOrdering = Seq(requiredOrdering),
      requiredChildDistribution = Seq(UnspecifiedDistribution)
    )
    val outputPlan = EnsureRequirements(spark.sessionState.conf).apply(inputPlan)
    assertDistributionRequirementsAreSatisfied(outputPlan)
    if (shouldHaveSort) {
      if (outputPlan.collect { case s: SortExec => true }.isEmpty) {
        fail(s"Sort should have been added:\n$outputPlan")
      }
    } else {
      if (outputPlan.collect { case s: SortExec => true }.nonEmpty) {
        fail(s"No sorts should have been added:\n$outputPlan")
      }
    }
  }

  test("EnsureRequirements skips sort when either side of join keys is required after inner SMJ") {
    Seq(Inner, Cross).foreach { joinType =>
      val innerSmj = SortMergeJoinExec(exprA :: Nil, exprB :: Nil, joinType, None, planA, planB)
      // Both left and right keys should be sorted after the SMJ.
      Seq(orderingA, orderingB).foreach { ordering =>
        assertSortRequirementsAreSatisfied(
          childPlan = innerSmj,
          requiredOrdering = Seq(ordering),
          shouldHaveSort = false)
      }
    }
  }

  test("EnsureRequirements skips sort when key order of a parent SMJ is propagated from its " +
    "child SMJ") {
    Seq(Inner, Cross).foreach { joinType =>
      val childSmj = SortMergeJoinExec(exprA :: Nil, exprB :: Nil, joinType, None, planA, planB)
      val parentSmj = SortMergeJoinExec(exprB :: Nil, exprC :: Nil, joinType, None, childSmj, planC)
      // After the second SMJ, exprA, exprB and exprC should all be sorted.
      Seq(orderingA, orderingB, orderingC).foreach { ordering =>
        assertSortRequirementsAreSatisfied(
          childPlan = parentSmj,
          requiredOrdering = Seq(ordering),
          shouldHaveSort = false)
      }
    }
  }

  test("EnsureRequirements for sort operator after left outer sort merge join") {
    // Only left key is sorted after left outer SMJ (thus doesn't need a sort).
    val leftSmj = SortMergeJoinExec(exprA :: Nil, exprB :: Nil, LeftOuter, None, planA, planB)
    Seq((orderingA, false), (orderingB, true)).foreach { case (ordering, needSort) =>
      assertSortRequirementsAreSatisfied(
        childPlan = leftSmj,
        requiredOrdering = Seq(ordering),
        shouldHaveSort = needSort)
    }
  }

  test("EnsureRequirements for sort operator after right outer sort merge join") {
    // Only right key is sorted after right outer SMJ (thus doesn't need a sort).
    val rightSmj = SortMergeJoinExec(exprA :: Nil, exprB :: Nil, RightOuter, None, planA, planB)
    Seq((orderingA, true), (orderingB, false)).foreach { case (ordering, needSort) =>
      assertSortRequirementsAreSatisfied(
        childPlan = rightSmj,
        requiredOrdering = Seq(ordering),
        shouldHaveSort = needSort)
    }
  }

  test("EnsureRequirements adds sort after full outer sort merge join") {
    // Neither keys is sorted after full outer SMJ, so they both need sorts.
    val fullSmj = SortMergeJoinExec(exprA :: Nil, exprB :: Nil, FullOuter, None, planA, planB)
    Seq(orderingA, orderingB).foreach { ordering =>
      assertSortRequirementsAreSatisfied(
        childPlan = fullSmj,
        requiredOrdering = Seq(ordering),
        shouldHaveSort = true)
    }
  }

  test("EnsureRequirements adds sort when there is no existing ordering") {
    assertSortRequirementsAreSatisfied(
      childPlan = DummySparkPlan(outputOrdering = Seq.empty),
      requiredOrdering = Seq(orderingB),
      shouldHaveSort = true)
  }

  test("EnsureRequirements skips sort when required ordering is prefix of existing ordering") {
    assertSortRequirementsAreSatisfied(
      childPlan = DummySparkPlan(outputOrdering = Seq(orderingA, orderingB)),
      requiredOrdering = Seq(orderingA),
      shouldHaveSort = false)
  }

  test("EnsureRequirements skips sort when required ordering is semantically equal to " +
    "existing ordering") {
    val exprId: ExprId = NamedExpression.newExprId
    val attribute1 =
      AttributeReference(
        name = "col1",
        dataType = LongType,
        nullable = false
      ) (exprId = exprId,
        qualifier = Seq("col1_qualifier")
      )

    val attribute2 =
      AttributeReference(
        name = "col1",
        dataType = LongType,
        nullable = false
      ) (exprId = exprId)

    val orderingA1 = SortOrder(attribute1, Ascending)
    val orderingA2 = SortOrder(attribute2, Ascending)

    assert(orderingA1 != orderingA2, s"$orderingA1 should NOT equal to $orderingA2")
    assert(orderingA1.semanticEquals(orderingA2),
      s"$orderingA1 should be semantically equal to $orderingA2")

    assertSortRequirementsAreSatisfied(
      childPlan = DummySparkPlan(outputOrdering = Seq(orderingA1)),
      requiredOrdering = Seq(orderingA2),
      shouldHaveSort = false)
  }

  // This is a regression test for SPARK-11135
  test("EnsureRequirements adds sort when required ordering isn't a prefix of existing ordering") {
    assertSortRequirementsAreSatisfied(
      childPlan = DummySparkPlan(outputOrdering = Seq(orderingA)),
      requiredOrdering = Seq(orderingA, orderingB),
      shouldHaveSort = true)
  }

  test("SPARK-24242: RangeExec should have correct output ordering and partitioning") {
    val df = spark.range(10)
    val rangeExec = df.queryExecution.executedPlan.collect {
      case r: RangeExec => r
    }
    val range = df.queryExecution.optimizedPlan.collect {
      case r: Range => r
    }
    assert(rangeExec.head.outputOrdering == range.head.outputOrdering)
    assert(rangeExec.head.outputPartitioning ==
      RangePartitioning(rangeExec.head.outputOrdering, df.rdd.getNumPartitions))

    val rangeInOnePartition = spark.range(1, 10, 1, 1)
    val rangeExecInOnePartition = rangeInOnePartition.queryExecution.executedPlan.collect {
      case r: RangeExec => r
    }
    assert(rangeExecInOnePartition.head.outputPartitioning == SinglePartition)

    val rangeInZeroPartition = spark.range(-10, -9, -20, 1)
    val rangeExecInZeroPartition = rangeInZeroPartition.queryExecution.executedPlan.collect {
      case r: RangeExec => r
    }
    assert(rangeExecInZeroPartition.head.outputPartitioning == UnknownPartitioning(0))
  }

  test("SPARK-24495: EnsureRequirements can return wrong plan when reusing the same key in join") {
    val plan1 = DummySparkPlan(outputOrdering = Seq(orderingA),
      outputPartitioning = HashPartitioning(exprA :: exprA :: Nil, 5))
    val plan2 = DummySparkPlan(outputOrdering = Seq(orderingB),
      outputPartitioning = HashPartitioning(exprB :: Nil, 5))
    val smjExec = SortMergeJoinExec(
      exprA :: exprA :: Nil, exprB :: exprC :: Nil, Inner, None, plan1, plan2)

    val outputPlan = EnsureRequirements(spark.sessionState.conf).apply(smjExec)
    outputPlan match {
      case SortMergeJoinExec(leftKeys, rightKeys, _, _, _, _, _) =>
        assert(leftKeys == Seq(exprA, exprA))
        assert(rightKeys == Seq(exprB, exprC))
      case _ => fail()
    }
  }

  test("SPARK-27485: EnsureRequirements.reorder should handle duplicate expressions") {
    val plan1 = DummySparkPlan(
      outputPartitioning = HashPartitioning(exprA :: exprB :: exprA :: Nil, 5))
    val plan2 = DummySparkPlan()
    val smjExec = SortMergeJoinExec(
      leftKeys = exprA :: exprB :: exprB :: Nil,
      rightKeys = exprA :: exprC :: exprC :: Nil,
      joinType = Inner,
      condition = None,
      left = plan1,
      right = plan2)
    val outputPlan = EnsureRequirements(spark.sessionState.conf).apply(smjExec)
    outputPlan match {
      case SortMergeJoinExec(leftKeys, rightKeys, _, _,
             SortExec(_, _,
               ShuffleExchangeExec(HashPartitioning(leftPartitioningExpressions, _), _, _), _),
             SortExec(_, _,
               ShuffleExchangeExec(HashPartitioning(rightPartitioningExpressions, _),
               _, _), _), _) =>
        assert(leftKeys === smjExec.leftKeys)
        assert(rightKeys === smjExec.rightKeys)
        assert(leftKeys === leftPartitioningExpressions)
        assert(rightKeys === rightPartitioningExpressions)
      case _ => fail(outputPlan.toString)
    }
  }

  test("SPARK-24500: create union with stream of children") {
    val df = Union(Stream(
      Range(1, 1, 1, 1),
      Range(1, 2, 1, 1)))
    df.queryExecution.executedPlan.execute()
  }

  test("SPARK-25278: physical nodes should be different instances for same logical nodes") {
    val range = Range(1, 1, 1, 1)
    val df = Union(range, range)
    val ranges = df.queryExecution.optimizedPlan.collect {
      case r: Range => r
    }
    assert(ranges.length == 2)
    // Ensure the two Range instances are equal according to their equal method
    assert(ranges.head == ranges.last)
    val execRanges = df.queryExecution.sparkPlan.collect {
      case r: RangeExec => r
    }
    assert(execRanges.length == 2)
    // Ensure the two RangeExec instances are different instances
    assert(!execRanges.head.eq(execRanges.last))
  }

  test("SPARK-24556: always rewrite output partitioning in ReusedExchangeExec " +
    "and InMemoryTableScanExec",
    DisableAdaptiveExecution("Reuse is dynamic in AQE")) {
    def checkOutputPartitioningRewrite(
        plans: Seq[SparkPlan],
        expectedPartitioningClass: Class[_]): Unit = {
      assert(plans.size == 1)
      val plan = plans.head
      val partitioning = plan.outputPartitioning
      assert(partitioning.getClass == expectedPartitioningClass)
      val partitionedAttrs = partitioning.asInstanceOf[Expression].references
      assert(partitionedAttrs.subsetOf(plan.outputSet))
    }

    def checkReusedExchangeOutputPartitioningRewrite(
        df: DataFrame,
        expectedPartitioningClass: Class[_]): Unit = {
      val reusedExchange = collect(df.queryExecution.executedPlan) {
        case r: ReusedExchangeExec => r
      }
      checkOutputPartitioningRewrite(reusedExchange, expectedPartitioningClass)
    }

    def checkInMemoryTableScanOutputPartitioningRewrite(
        df: DataFrame,
        expectedPartitioningClass: Class[_]): Unit = {
      val inMemoryScan = collect(df.queryExecution.executedPlan) {
        case m: InMemoryTableScanExec => m
      }
      checkOutputPartitioningRewrite(inMemoryScan, expectedPartitioningClass)
    }
    // when enable AQE, the reusedExchange is inserted when executed.
    withSQLConf(SQLConf.AUTO_BROADCASTJOIN_THRESHOLD.key -> "-1") {
      // ReusedExchange is HashPartitioning
      val df1 = Seq(1 -> "a").toDF("i", "j").repartition($"i")
      val df2 = Seq(1 -> "a").toDF("i", "j").repartition($"i")
      checkReusedExchangeOutputPartitioningRewrite(df1.union(df2), classOf[HashPartitioning])

      // ReusedExchange is RangePartitioning
      val df3 = Seq(1 -> "a").toDF("i", "j").orderBy($"i")
      val df4 = Seq(1 -> "a").toDF("i", "j").orderBy($"i")
      checkReusedExchangeOutputPartitioningRewrite(df3.union(df4), classOf[RangePartitioning])

      // InMemoryTableScan is HashPartitioning
      Seq(1 -> "a").toDF("i", "j").repartition($"i").persist()
      checkInMemoryTableScanOutputPartitioningRewrite(
        Seq(1 -> "a").toDF("i", "j").repartition($"i"), classOf[HashPartitioning])

      // InMemoryTableScan is RangePartitioning
      spark.range(1, 100, 1, 10).toDF().persist()
      checkInMemoryTableScanOutputPartitioningRewrite(
        spark.range(1, 100, 1, 10).toDF(), classOf[RangePartitioning])
    }

    // InMemoryTableScan is PartitioningCollection
    withSQLConf(SQLConf.AUTO_BROADCASTJOIN_THRESHOLD.key -> "-1") {
      Seq(1 -> "a").toDF("i", "j").join(Seq(1 -> "a").toDF("m", "n"), $"i" === $"m").persist()
      checkInMemoryTableScanOutputPartitioningRewrite(
        Seq(1 -> "a").toDF("i", "j").join(Seq(1 -> "a").toDF("m", "n"), $"i" === $"m"),
        classOf[PartitioningCollection])
    }
  }

  test("SPARK-26812: wrong nullability for complex datatypes in union") {
    def testUnionOutputType(input1: DataType, input2: DataType, output: DataType): Unit = {
      val query = Union(
        LocalRelation(StructField("a", input1)), LocalRelation(StructField("a", input2)))
      assert(query.output.head.dataType == output)
    }

    // Map
    testUnionOutputType(
      MapType(StringType, StringType, valueContainsNull = false),
      MapType(StringType, StringType, valueContainsNull = true),
      MapType(StringType, StringType, valueContainsNull = true))
    testUnionOutputType(
      MapType(StringType, StringType, valueContainsNull = true),
      MapType(StringType, StringType, valueContainsNull = false),
      MapType(StringType, StringType, valueContainsNull = true))
    testUnionOutputType(
      MapType(StringType, StringType, valueContainsNull = false),
      MapType(StringType, StringType, valueContainsNull = false),
      MapType(StringType, StringType, valueContainsNull = false))

    // Array
    testUnionOutputType(
      ArrayType(StringType, containsNull = false),
      ArrayType(StringType, containsNull = true),
      ArrayType(StringType, containsNull = true))
    testUnionOutputType(
      ArrayType(StringType, containsNull = true),
      ArrayType(StringType, containsNull = false),
      ArrayType(StringType, containsNull = true))
    testUnionOutputType(
      ArrayType(StringType, containsNull = false),
      ArrayType(StringType, containsNull = false),
      ArrayType(StringType, containsNull = false))

    // Struct
    testUnionOutputType(
      StructType(Seq(
        StructField("f1", StringType, nullable = false),
        StructField("f2", StringType, nullable = true),
        StructField("f3", StringType, nullable = false))),
      StructType(Seq(
        StructField("f1", StringType, nullable = true),
        StructField("f2", StringType, nullable = false),
        StructField("f3", StringType, nullable = false))),
      StructType(Seq(
        StructField("f1", StringType, nullable = true),
        StructField("f2", StringType, nullable = true),
        StructField("f3", StringType, nullable = false))))
  }

  test("Do not analyze subqueries twice") {
    // Analyzing the subquery twice will result in stacked
    // CheckOverflow & PromotePrecision expressions.
    val df = sql(
      """
        |SELECT id,
        |       (SELECT 1.3000000 * AVG(CAST(id AS DECIMAL(10, 3))) FROM range(13)) AS ref
        |FROM   range(5)
        |""".stripMargin)

    val Seq(subquery) = stripAQEPlan(df.queryExecution.executedPlan).subqueriesAll
    subquery.foreach { node =>
      node.expressions.foreach { expression =>
        expression.foreach {
          case PromotePrecision(_: PromotePrecision) =>
            fail(s"$expression contains stacked PromotePrecision expressions.")
          case CheckOverflow(_: CheckOverflow, _, _) =>
            fail(s"$expression contains stacked CheckOverflow expressions.")
          case _ => // Ok
        }
      }
    }
  }

  test("aliases in the project should not introduce extra shuffle") {
    withSQLConf(SQLConf.AUTO_BROADCASTJOIN_THRESHOLD.key -> "-1") {
      withTempView("df1", "df2") {
        spark.range(10).selectExpr("id AS key", "0").repartition($"key").createTempView("df1")
        spark.range(20).selectExpr("id AS key", "0").repartition($"key").createTempView("df2")
        val planned = sql(
          """
            |SELECT * FROM
            |  (SELECT key AS k from df1) t1
            |INNER JOIN
            |  (SELECT key AS k from df2) t2
            |ON t1.k = t2.k
          """.stripMargin).queryExecution.executedPlan
        val exchanges = planned.collect { case s: ShuffleExchangeExec => s }
        assert(exchanges.size == 2)
      }
    }
  }

  test("aliases to expressions should not be replaced") {
    withSQLConf(SQLConf.AUTO_BROADCASTJOIN_THRESHOLD.key -> "-1") {
      withTempView("df1", "df2") {
        spark.range(10).selectExpr("id AS key", "0").repartition($"key").createTempView("df1")
        spark.range(20).selectExpr("id AS key", "0").repartition($"key").createTempView("df2")
        val planned = sql(
          """
            |SELECT * FROM
            |  (SELECT key + 1 AS k1 from df1) t1
            |INNER JOIN
            |  (SELECT key + 1 AS k2 from df2) t2
            |ON t1.k1 = t2.k2
            |""".stripMargin).queryExecution.executedPlan
        val exchanges = planned.collect { case s: ShuffleExchangeExec => s }

        // Make sure aliases to an expression (key + 1) are not replaced.
        Seq("k1", "k2").foreach { alias =>
          assert(exchanges.exists(_.outputPartitioning match {
            case HashPartitioning(Seq(a: AttributeReference), _) => a.name == alias
            case _ => false
          }))
        }
      }
    }
  }

  test("aliases in the aggregate expressions should not introduce extra shuffle") {
    withSQLConf(SQLConf.AUTO_BROADCASTJOIN_THRESHOLD.key -> "-1") {
      val t1 = spark.range(10).selectExpr("floor(id/4) as k1")
      val t2 = spark.range(20).selectExpr("floor(id/4) as k2")

      val agg1 = t1.groupBy("k1").agg(count(lit("1")).as("cnt1"))
      val agg2 = t2.groupBy("k2").agg(count(lit("1")).as("cnt2")).withColumnRenamed("k2", "k3")

      val planned = agg1.join(agg2, $"k1" === $"k3").queryExecution.executedPlan

      assert(planned.collect { case h: HashAggregateExec => h }.nonEmpty)

      val exchanges = planned.collect { case s: ShuffleExchangeExec => s }
      assert(exchanges.size == 2)
    }
  }

  test("aliases in the object hash/sort aggregate expressions should not introduce extra shuffle") {
    withSQLConf(SQLConf.AUTO_BROADCASTJOIN_THRESHOLD.key -> "-1") {
      Seq(true, false).foreach { useObjectHashAgg =>
        withSQLConf(SQLConf.USE_OBJECT_HASH_AGG.key -> useObjectHashAgg.toString) {
          val t1 = spark.range(10).selectExpr("floor(id/4) as k1")
          val t2 = spark.range(20).selectExpr("floor(id/4) as k2")

          val agg1 = t1.groupBy("k1").agg(collect_list("k1"))
          val agg2 = t2.groupBy("k2").agg(collect_list("k2")).withColumnRenamed("k2", "k3")

          val planned = agg1.join(agg2, $"k1" === $"k3").queryExecution.executedPlan

          if (useObjectHashAgg) {
            assert(planned.collect { case o: ObjectHashAggregateExec => o }.nonEmpty)
          } else {
            assert(planned.collect { case s: SortAggregateExec => s }.nonEmpty)
          }

          val exchanges = planned.collect { case s: ShuffleExchangeExec => s }
          assert(exchanges.size == 2)
        }
      }
    }
  }

  test("aliases in the sort aggregate expressions should not introduce extra sort") {
    withSQLConf(SQLConf.AUTO_BROADCASTJOIN_THRESHOLD.key -> "-1") {
      withSQLConf(SQLConf.USE_OBJECT_HASH_AGG.key -> "false") {
        val t1 = spark.range(10).selectExpr("floor(id/4) as k1")
        val t2 = spark.range(20).selectExpr("floor(id/4) as k2")

        val agg1 = t1.groupBy("k1").agg(collect_list("k1")).withColumnRenamed("k1", "k3")
        val agg2 = t2.groupBy("k2").agg(collect_list("k2"))

        val planned = agg1.join(agg2, $"k3" === $"k2").queryExecution.executedPlan
        assert(planned.collect { case s: SortAggregateExec => s }.nonEmpty)

        // We expect two SortExec nodes on each side of join.
        val sorts = planned.collect { case s: SortExec => s }
        assert(sorts.size == 4)
      }
    }
  }

<<<<<<< HEAD
  test("Remove redundant shuffle exchange") {
    withSQLConf(SQLConf.AUTO_BROADCASTJOIN_THRESHOLD.key -> "0") {
      withSQLConf(SQLConf.SHUFFLE_PARTITIONS.key -> "200") {
        val ordered = spark.range(1, 100).repartitionByRange(10, $"id".desc).orderBy($"id")
        val orderedPlan = ordered.queryExecution.executedPlan
        val exchangesInOrdered =
          orderedPlan.collect { case s: ShuffleExchangeExec => s}
        assert(exchangesInOrdered.size == 1)

        val partitioning = exchangesInOrdered.head.outputPartitioning
        assert(partitioning.numPartitions == 200)
        assert(partitioning.isInstanceOf[RangePartitioning])

        val left = Seq(1, 2, 3).toDF.repartition(10, $"value")
        val right = Seq(1, 2, 3).toDF
        val joined = left.join(right, left("value") + 1 === right("value"))
        val joinedPlan = joined.queryExecution.executedPlan
        val exchangesInJoined =
          joinedPlan.collect { case s: ShuffleExchangeExec => s}
        assert(exchangesInJoined.size == 2)

        val leftPartitioning = exchangesInJoined(0).outputPartitioning
        assert(leftPartitioning.numPartitions == 200)
        assert(leftPartitioning.isInstanceOf[HashPartitioning])

        val rightPartitioning = exchangesInJoined(1).outputPartitioning
        assert(rightPartitioning.numPartitions == 200)
        assert(rightPartitioning.isInstanceOf[HashPartitioning])
      }
    }
=======
  testWithWholeStageCodegenOnAndOff("Change the number of partitions to zero " +
    "when a range is empty") { _ =>
    val range = spark.range(1, 1, 1, 1000)
    val numPartitions = range.rdd.getNumPartitions
    assert(numPartitions == 0)
>>>>>>> 328d81a2
  }
}

// Used for unit-testing EnsureRequirements
private case class DummySparkPlan(
    override val children: Seq[SparkPlan] = Nil,
    override val outputOrdering: Seq[SortOrder] = Nil,
    override val outputPartitioning: Partitioning = UnknownPartitioning(0),
    override val requiredChildDistribution: Seq[Distribution] = Nil,
    override val requiredChildOrdering: Seq[Seq[SortOrder]] = Nil
  ) extends SparkPlan {
  override protected def doExecute(): RDD[InternalRow] = throw new UnsupportedOperationException
  override def output: Seq[Attribute] = Seq.empty
}<|MERGE_RESOLUTION|>--- conflicted
+++ resolved
@@ -995,14 +995,20 @@
     }
   }
 
-<<<<<<< HEAD
+  testWithWholeStageCodegenOnAndOff("Change the number of partitions to zero " +
+    "when a range is empty") { _ =>
+    val range = spark.range(1, 1, 1, 1000)
+    val numPartitions = range.rdd.getNumPartitions
+    assert(numPartitions == 0)
+  }
+
   test("Remove redundant shuffle exchange") {
     withSQLConf(SQLConf.AUTO_BROADCASTJOIN_THRESHOLD.key -> "0") {
       withSQLConf(SQLConf.SHUFFLE_PARTITIONS.key -> "200") {
         val ordered = spark.range(1, 100).repartitionByRange(10, $"id".desc).orderBy($"id")
         val orderedPlan = ordered.queryExecution.executedPlan
         val exchangesInOrdered =
-          orderedPlan.collect { case s: ShuffleExchangeExec => s}
+          orderedPlan.collect { case s: ShuffleExchangeExec => s }
         assert(exchangesInOrdered.size == 1)
 
         val partitioning = exchangesInOrdered.head.outputPartitioning
@@ -1014,7 +1020,7 @@
         val joined = left.join(right, left("value") + 1 === right("value"))
         val joinedPlan = joined.queryExecution.executedPlan
         val exchangesInJoined =
-          joinedPlan.collect { case s: ShuffleExchangeExec => s}
+          joinedPlan.collect { case s: ShuffleExchangeExec => s }
         assert(exchangesInJoined.size == 2)
 
         val leftPartitioning = exchangesInJoined(0).outputPartitioning
@@ -1026,13 +1032,6 @@
         assert(rightPartitioning.isInstanceOf[HashPartitioning])
       }
     }
-=======
-  testWithWholeStageCodegenOnAndOff("Change the number of partitions to zero " +
-    "when a range is empty") { _ =>
-    val range = spark.range(1, 1, 1, 1000)
-    val numPartitions = range.rdd.getNumPartitions
-    assert(numPartitions == 0)
->>>>>>> 328d81a2
   }
 }
 
