--- conflicted
+++ resolved
@@ -2845,12 +2845,12 @@
     }
   }
 
-<<<<<<< HEAD
-  test("Write Non-ASCII character as codepoint") {
+  test("SPARK-35047: Write Non-ASCII character as codepoint") {
     // scalastyle:off nonascii
     withTempPaths(2) { paths =>
       paths.foreach(_.delete())
-      val df = Seq("a", "\n", "\u3042").toDF
+      val seq = Seq("a", "\n", "\u3042")
+      val df = seq.toDF
 
       val basePath1 = paths(0).getCanonicalPath
       df.write.option("writeNonAsciiCharacterAsCodePoint", "true")
@@ -2869,31 +2869,37 @@
       val expectedJson1 = "\na\u3042"
       assert(actualJson1 === expectedJson1)
 
-      val basePath2 = paths(1).getCanonicalPath
-      df.write.option("writeNonAsciiCharacterAsCodePoint", "true")
-        .option("pretty", "true").json(basePath2)
-      val actualText2 = spark.read.option("wholetext", "true").text(basePath2)
-        .sort("value").map(_.getString(0)).collect().mkString
-      val expectedText2 =
-        s"""{
-           |  "value" : "\\n"
-           |}
-           |{
-           |  "value" : "\\u3042"
-           |}
-           |{
-           |  "value" : "a"
-           |}
-           |""".stripMargin
-      assert(actualText2 === expectedText2)
-
-      val actualJson2 = spark.read.option("multiline", "true").json(basePath2)
-        .sort("value").map(_.getString(0)).collect().mkString
-      val expectedJson2 = "\na\u3042"
-      assert(actualJson2 === expectedJson2)
+      // Test for pretty printed JSON.
+      // If multiLine option is set to true, the format should be should be
+      // one JSON record per file. So LEAF_NODE_DEFAULT_PARALLELISM is set here.
+      withSQLConf(SQLConf.LEAF_NODE_DEFAULT_PARALLELISM.key -> s"${seq.length}") {
+        val basePath2 = paths(1).getCanonicalPath
+        df.write.option("writeNonAsciiCharacterAsCodePoint", "true")
+          .option("pretty", "true").json(basePath2)
+        val actualText2 = spark.read.option("wholetext", "true").text(basePath2)
+          .sort("value").map(_.getString(0)).collect().mkString
+        val expectedText2 =
+          s"""{
+             |  "value" : "\\n"
+             |}
+             |{
+             |  "value" : "\\u3042"
+             |}
+             |{
+             |  "value" : "a"
+             |}
+             |""".stripMargin
+        assert(actualText2 === expectedText2)
+
+        val actualJson2 = spark.read.option("multiLine", "true").json(basePath2)
+          .sort("value").map(_.getString(0)).collect().mkString
+        val expectedJson2 = "\na\u3042"
+        assert(actualJson2 === expectedJson2)
+      }
     }
     // scalastyle:on nonascii
-=======
+  }
+
   test("SPARK-35104: Fix wrong indentation for multiple JSON even if `pretty` option is true") {
     withSQLConf(SQLConf.LEAF_NODE_DEFAULT_PARALLELISM.key -> "1") {
       withTempPath { path =>
@@ -2917,7 +2923,6 @@
         assert(actualText === expectedText)
       }
     }
->>>>>>> 91bd3846
   }
 }
 
