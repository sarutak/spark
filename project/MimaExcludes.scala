/*
 * Licensed to the Apache Software Foundation (ASF) under one or more
 * contributor license agreements.  See the NOTICE file distributed with
 * this work for additional information regarding copyright ownership.
 * The ASF licenses this file to You under the Apache License, Version 2.0
 * (the "License"); you may not use this file except in compliance with
 * the License.  You may obtain a copy of the License at
 *
 *    http://www.apache.org/licenses/LICENSE-2.0
 *
 * Unless required by applicable law or agreed to in writing, software
 * distributed under the License is distributed on an "AS IS" BASIS,
 * WITHOUT WARRANTIES OR CONDITIONS OF ANY KIND, either express or implied.
 * See the License for the specific language governing permissions and
 * limitations under the License.
 */

import com.typesafe.tools.mima.core._
import com.typesafe.tools.mima.core.ProblemFilters._

/**
 * Additional excludes for checking of Spark's binary compatibility.
 *
 * This acts as an official audit of cases where we excluded other classes. Please use the narrowest
 * possible exclude here. MIMA will usually tell you what exclude to use, e.g.:
 *
 * ProblemFilters.exclude[MissingMethodProblem]("org.apache.spark.rdd.RDD.take")
 *
 * It is also possible to exclude Spark classes and packages. This should be used sparingly:
 *
 * MimaBuild.excludeSparkClass("graphx.util.collection.GraphXPrimitiveKeyOpenHashMap")
 *
 * For a new Spark version, please update MimaBuild.scala to reflect the previous version.
 */
object MimaExcludes {
  def excludes(version: String) = version match {
    case v if v.startsWith("2.0") =>
      Seq(
        excludePackage("org.apache.spark.rpc"),
        excludePackage("org.spark-project.jetty"),
        excludePackage("org.apache.spark.unused"),
        excludePackage("org.apache.spark.unsafe"),
        excludePackage("org.apache.spark.util.collection.unsafe"),
        excludePackage("org.apache.spark.sql.catalyst"),
        excludePackage("org.apache.spark.sql.execution"),
        ProblemFilters.exclude[MissingMethodProblem]("org.apache.spark.mllib.feature.PCAModel.this"),
        ProblemFilters.exclude[MissingMethodProblem]("org.apache.spark.status.api.v1.StageData.this"),
        ProblemFilters.exclude[MissingMethodProblem](
          "org.apache.spark.status.api.v1.ApplicationAttemptInfo.this"),
        ProblemFilters.exclude[MissingMethodProblem](
          "org.apache.spark.status.api.v1.ApplicationAttemptInfo.<init>$default$5"),
        // SPARK-14042 Add custom coalescer support
        ProblemFilters.exclude[DirectMissingMethodProblem]("org.apache.spark.rdd.RDD.coalesce"),
        ProblemFilters.exclude[MissingClassProblem]("org.apache.spark.rdd.PartitionCoalescer$LocationIterator"),
        ProblemFilters.exclude[IncompatibleTemplateDefProblem]("org.apache.spark.rdd.PartitionCoalescer"),
        // SPARK-12600 Remove SQL deprecated methods
        ProblemFilters.exclude[MissingClassProblem]("org.apache.spark.sql.SQLContext$QueryExecution"),
        ProblemFilters.exclude[MissingClassProblem]("org.apache.spark.sql.SQLContext$SparkPlanner"),
        ProblemFilters.exclude[MissingMethodProblem]("org.apache.spark.sql.SQLContext.applySchema"),
        ProblemFilters.exclude[MissingMethodProblem]("org.apache.spark.sql.SQLContext.parquetFile"),
        ProblemFilters.exclude[MissingMethodProblem]("org.apache.spark.sql.SQLContext.jdbc"),
        ProblemFilters.exclude[MissingMethodProblem]("org.apache.spark.sql.SQLContext.jsonFile"),
        ProblemFilters.exclude[MissingMethodProblem]("org.apache.spark.sql.SQLContext.jsonRDD"),
        ProblemFilters.exclude[MissingMethodProblem]("org.apache.spark.sql.SQLContext.load"),
        ProblemFilters.exclude[MissingMethodProblem]("org.apache.spark.sql.SQLContext.dialectClassName"),
        ProblemFilters.exclude[MissingMethodProblem]("org.apache.spark.sql.SQLContext.getSQLDialect"),
        // SPARK-13664 Replace HadoopFsRelation with FileFormat
        ProblemFilters.exclude[MissingClassProblem]("org.apache.spark.ml.source.libsvm.LibSVMRelation"),
        ProblemFilters.exclude[MissingClassProblem]("org.apache.spark.sql.sources.HadoopFsRelationProvider"),
        ProblemFilters.exclude[MissingClassProblem]("org.apache.spark.sql.sources.HadoopFsRelation$FileStatusCache")
      ) ++ Seq(
        ProblemFilters.exclude[IncompatibleResultTypeProblem]("org.apache.spark.SparkContext.emptyRDD"),
        ProblemFilters.exclude[MissingClassProblem]("org.apache.spark.broadcast.HttpBroadcastFactory"),
        // SPARK-14358 SparkListener from trait to abstract class
        ProblemFilters.exclude[IncompatibleMethTypeProblem]("org.apache.spark.SparkContext.addSparkListener"),
        ProblemFilters.exclude[MissingClassProblem]("org.apache.spark.JavaSparkListener"),
        ProblemFilters.exclude[MissingTypesProblem]("org.apache.spark.SparkFirehoseListener"),
        ProblemFilters.exclude[IncompatibleTemplateDefProblem]("org.apache.spark.scheduler.SparkListener"),
        ProblemFilters.exclude[MissingTypesProblem]("org.apache.spark.ui.jobs.JobProgressListener"),
        ProblemFilters.exclude[MissingTypesProblem]("org.apache.spark.ui.exec.ExecutorsListener"),
        ProblemFilters.exclude[MissingTypesProblem]("org.apache.spark.ui.env.EnvironmentListener"),
        ProblemFilters.exclude[MissingTypesProblem]("org.apache.spark.ui.storage.StorageListener"),
        ProblemFilters.exclude[MissingTypesProblem]("org.apache.spark.storage.StorageStatusListener")
      ) ++
      Seq(
        // SPARK-3369 Fix Iterable/Iterator in Java API
        ProblemFilters.exclude[IncompatibleResultTypeProblem](
          "org.apache.spark.api.java.function.FlatMapFunction.call"),
        ProblemFilters.exclude[MissingMethodProblem](
          "org.apache.spark.api.java.function.FlatMapFunction.call"),
        ProblemFilters.exclude[IncompatibleResultTypeProblem](
          "org.apache.spark.api.java.function.DoubleFlatMapFunction.call"),
        ProblemFilters.exclude[MissingMethodProblem](
          "org.apache.spark.api.java.function.DoubleFlatMapFunction.call"),
        ProblemFilters.exclude[IncompatibleResultTypeProblem](
          "org.apache.spark.api.java.function.FlatMapFunction2.call"),
        ProblemFilters.exclude[MissingMethodProblem](
          "org.apache.spark.api.java.function.FlatMapFunction2.call"),
        ProblemFilters.exclude[IncompatibleResultTypeProblem](
          "org.apache.spark.api.java.function.PairFlatMapFunction.call"),
        ProblemFilters.exclude[MissingMethodProblem](
          "org.apache.spark.api.java.function.PairFlatMapFunction.call"),
        ProblemFilters.exclude[IncompatibleResultTypeProblem](
          "org.apache.spark.api.java.function.CoGroupFunction.call"),
        ProblemFilters.exclude[MissingMethodProblem](
          "org.apache.spark.api.java.function.CoGroupFunction.call"),
        ProblemFilters.exclude[IncompatibleResultTypeProblem](
          "org.apache.spark.api.java.function.MapPartitionsFunction.call"),
        ProblemFilters.exclude[MissingMethodProblem](
          "org.apache.spark.api.java.function.MapPartitionsFunction.call"),
        ProblemFilters.exclude[IncompatibleResultTypeProblem](
          "org.apache.spark.api.java.function.FlatMapGroupsFunction.call"),
        ProblemFilters.exclude[MissingMethodProblem](
          "org.apache.spark.api.java.function.FlatMapGroupsFunction.call")
      ) ++
      Seq(
        // [SPARK-6429] Implement hashCode and equals together
        ProblemFilters.exclude[ReversedMissingMethodProblem]("org.apache.spark.Partition.org$apache$spark$Partition$$super=uals")
      ) ++
      Seq(
        // SPARK-4819 replace Guava Optional
        ProblemFilters.exclude[IncompatibleResultTypeProblem]("org.apache.spark.api.java.JavaSparkContext.getCheckpointDir"),
        ProblemFilters.exclude[IncompatibleResultTypeProblem]("org.apache.spark.api.java.JavaSparkContext.getSparkHome"),
        ProblemFilters.exclude[MissingMethodProblem]("org.apache.spark.api.java.JavaRDDLike.getCheckpointFile"),
        ProblemFilters.exclude[MissingMethodProblem]("org.apache.spark.api.java.JavaRDDLike.partitioner"),
        ProblemFilters.exclude[MissingMethodProblem]("org.apache.spark.api.java.JavaRDDLike.getCheckpointFile"),
        ProblemFilters.exclude[MissingMethodProblem]("org.apache.spark.api.java.JavaRDDLike.partitioner")
      ) ++
      Seq(
        // SPARK-12481 Remove Hadoop 1.x
        ProblemFilters.exclude[IncompatibleTemplateDefProblem]("org.apache.spark.mapred.SparkHadoopMapRedUtil"),
        // SPARK-12615 Remove deprecated APIs in core
        ProblemFilters.exclude[MissingMethodProblem]("org.apache.spark.SparkContext.<init>$default$6"),
        ProblemFilters.exclude[MissingMethodProblem]("org.apache.spark.SparkContext.numericRDDToDoubleRDDFunctions"),
        ProblemFilters.exclude[MissingMethodProblem]("org.apache.spark.SparkContext.intToIntWritable"),
        ProblemFilters.exclude[MissingMethodProblem]("org.apache.spark.SparkContext.intWritableConverter"),
        ProblemFilters.exclude[MissingMethodProblem]("org.apache.spark.SparkContext.writableWritableConverter"),
        ProblemFilters.exclude[MissingMethodProblem]("org.apache.spark.SparkContext.rddToPairRDDFunctions"),
        ProblemFilters.exclude[MissingMethodProblem]("org.apache.spark.SparkContext.rddToAsyncRDDActions"),
        ProblemFilters.exclude[MissingMethodProblem]("org.apache.spark.SparkContext.boolToBoolWritable"),
        ProblemFilters.exclude[MissingMethodProblem]("org.apache.spark.SparkContext.longToLongWritable"),
        ProblemFilters.exclude[MissingMethodProblem]("org.apache.spark.SparkContext.doubleWritableConverter"),
        ProblemFilters.exclude[MissingMethodProblem]("org.apache.spark.SparkContext.rddToOrderedRDDFunctions"),
        ProblemFilters.exclude[MissingMethodProblem]("org.apache.spark.SparkContext.floatWritableConverter"),
        ProblemFilters.exclude[MissingMethodProblem]("org.apache.spark.SparkContext.booleanWritableConverter"),
        ProblemFilters.exclude[MissingMethodProblem]("org.apache.spark.SparkContext.stringToText"),
        ProblemFilters.exclude[MissingMethodProblem]("org.apache.spark.SparkContext.doubleRDDToDoubleRDDFunctions"),
        ProblemFilters.exclude[MissingMethodProblem]("org.apache.spark.SparkContext.doubleToDoubleWritable"),
        ProblemFilters.exclude[MissingMethodProblem]("org.apache.spark.SparkContext.bytesWritableConverter"),
        ProblemFilters.exclude[MissingMethodProblem]("org.apache.spark.SparkContext.rddToSequenceFileRDDFunctions"),
        ProblemFilters.exclude[MissingMethodProblem]("org.apache.spark.SparkContext.bytesToBytesWritable"),
        ProblemFilters.exclude[MissingMethodProblem]("org.apache.spark.SparkContext.longWritableConverter"),
        ProblemFilters.exclude[MissingMethodProblem]("org.apache.spark.SparkContext.stringWritableConverter"),
        ProblemFilters.exclude[MissingMethodProblem]("org.apache.spark.SparkContext.floatToFloatWritable"),
        ProblemFilters.exclude[MissingMethodProblem]("org.apache.spark.SparkContext.rddToPairRDDFunctions$default$4"),
        ProblemFilters.exclude[MissingMethodProblem]("org.apache.spark.TaskContext.addOnCompleteCallback"),
        ProblemFilters.exclude[MissingMethodProblem]("org.apache.spark.TaskContext.runningLocally"),
        ProblemFilters.exclude[MissingMethodProblem]("org.apache.spark.TaskContext.attemptId"),
        ProblemFilters.exclude[MissingMethodProblem]("org.apache.spark.SparkContext.defaultMinSplits"),
        ProblemFilters.exclude[IncompatibleMethTypeProblem]("org.apache.spark.SparkContext.runJob"),
        ProblemFilters.exclude[MissingMethodProblem]("org.apache.spark.SparkContext.runJob"),
        ProblemFilters.exclude[MissingMethodProblem]("org.apache.spark.SparkContext.tachyonFolderName"),
        ProblemFilters.exclude[MissingMethodProblem]("org.apache.spark.SparkContext.initLocalProperties"),
        ProblemFilters.exclude[MissingMethodProblem]("org.apache.spark.SparkContext.clearJars"),
        ProblemFilters.exclude[MissingMethodProblem]("org.apache.spark.SparkContext.clearFiles"),
        ProblemFilters.exclude[MissingMethodProblem]("org.apache.spark.SparkContext.this"),
        ProblemFilters.exclude[IncompatibleMethTypeProblem]("org.apache.spark.SparkContext.this"),
        ProblemFilters.exclude[MissingMethodProblem]("org.apache.spark.rdd.RDD.flatMapWith$default$2"),
        ProblemFilters.exclude[MissingMethodProblem]("org.apache.spark.rdd.RDD.toArray"),
        ProblemFilters.exclude[MissingMethodProblem]("org.apache.spark.rdd.RDD.mapWith$default$2"),
        ProblemFilters.exclude[MissingMethodProblem]("org.apache.spark.rdd.RDD.mapPartitionsWithSplit"),
        ProblemFilters.exclude[MissingMethodProblem]("org.apache.spark.rdd.RDD.flatMapWith"),
        ProblemFilters.exclude[MissingMethodProblem]("org.apache.spark.rdd.RDD.filterWith"),
        ProblemFilters.exclude[MissingMethodProblem]("org.apache.spark.rdd.RDD.foreachWith"),
        ProblemFilters.exclude[MissingMethodProblem]("org.apache.spark.rdd.RDD.mapWith"),
        ProblemFilters.exclude[MissingMethodProblem]("org.apache.spark.rdd.RDD.mapPartitionsWithSplit$default$2"),
        ProblemFilters.exclude[MissingMethodProblem]("org.apache.spark.rdd.SequenceFileRDDFunctions.this"),
        ProblemFilters.exclude[MissingMethodProblem]("org.apache.spark.api.java.JavaRDDLike.splits"),
        ProblemFilters.exclude[MissingMethodProblem]("org.apache.spark.api.java.JavaRDDLike.toArray"),
        ProblemFilters.exclude[MissingMethodProblem]("org.apache.spark.api.java.JavaSparkContext.defaultMinSplits"),
        ProblemFilters.exclude[MissingMethodProblem]("org.apache.spark.api.java.JavaSparkContext.clearJars"),
        ProblemFilters.exclude[MissingMethodProblem]("org.apache.spark.api.java.JavaSparkContext.clearFiles"),
        ProblemFilters.exclude[MissingMethodProblem]("org.apache.spark.SparkContext.externalBlockStoreFolderName"),
        ProblemFilters.exclude[MissingClassProblem]("org.apache.spark.storage.ExternalBlockStore$"),
        ProblemFilters.exclude[MissingClassProblem]("org.apache.spark.storage.ExternalBlockManager"),
        ProblemFilters.exclude[MissingClassProblem]("org.apache.spark.storage.ExternalBlockStore")
      ) ++ Seq(
        // SPARK-12149 Added new fields to ExecutorSummary
        ProblemFilters.exclude[MissingMethodProblem]("org.apache.spark.status.api.v1.ExecutorSummary.this")
      ) ++
      // SPARK-12665 Remove deprecated and unused classes
      Seq(
        ProblemFilters.exclude[MissingClassProblem]("org.apache.spark.graphx.GraphKryoRegistrator"),
        ProblemFilters.exclude[MissingClassProblem]("org.apache.spark.util.Vector"),
        ProblemFilters.exclude[MissingClassProblem]("org.apache.spark.util.Vector$Multiplier"),
        ProblemFilters.exclude[MissingClassProblem]("org.apache.spark.util.Vector$")
      ) ++ Seq(
        // SPARK-12591 Register OpenHashMapBasedStateMap for Kryo
        ProblemFilters.exclude[MissingClassProblem]("org.apache.spark.serializer.KryoInputDataInputBridge"),
        ProblemFilters.exclude[MissingClassProblem]("org.apache.spark.serializer.KryoOutputDataOutputBridge")
      ) ++ Seq(
        // SPARK-12510 Refactor ActorReceiver to support Java
        ProblemFilters.exclude[AbstractClassProblem]("org.apache.spark.streaming.receiver.ActorReceiver")
      ) ++ Seq(
        // SPARK-12895 Implement TaskMetrics using accumulators
        ProblemFilters.exclude[MissingMethodProblem]("org.apache.spark.TaskContext.internalMetricsToAccumulators"),
        ProblemFilters.exclude[MissingMethodProblem]("org.apache.spark.TaskContext.collectInternalAccumulators"),
        ProblemFilters.exclude[MissingMethodProblem]("org.apache.spark.TaskContext.collectAccumulators")
      ) ++ Seq(
        // SPARK-12896 Send only accumulator updates to driver, not TaskMetrics
        ProblemFilters.exclude[IncompatibleMethTypeProblem]("org.apache.spark.Accumulable.this"),
        ProblemFilters.exclude[DirectMissingMethodProblem]("org.apache.spark.Accumulator.this"),
        ProblemFilters.exclude[MissingMethodProblem]("org.apache.spark.Accumulator.initialValue")
      ) ++ Seq(
        // SPARK-12692 Scala style: Fix the style violation (Space before "," or ":")
        ProblemFilters.exclude[MissingMethodProblem]("org.apache.spark.streaming.flume.sink.SparkSink.org$apache$spark$streaming$flume$sink$Logging$$log_"),
        ProblemFilters.exclude[MissingMethodProblem]("org.apache.spark.streaming.flume.sink.SparkSink.org$apache$spark$streaming$flume$sink$Logging$$log__="),
        ProblemFilters.exclude[MissingMethodProblem]("org.apache.spark.streaming.flume.sink.SparkAvroCallbackHandler.org$apache$spark$streaming$flume$sink$Logging$$log_"),
        ProblemFilters.exclude[MissingMethodProblem]("org.apache.spark.streaming.flume.sink.SparkAvroCallbackHandler.org$apache$spark$streaming$flume$sink$Logging$$log__="),
        ProblemFilters.exclude[MissingMethodProblem]("org.apache.spark.streaming.flume.sink.Logging.org$apache$spark$streaming$flume$sink$Logging$$log__="),
        ProblemFilters.exclude[MissingMethodProblem]("org.apache.spark.streaming.flume.sink.Logging.org$apache$spark$streaming$flume$sink$Logging$$log_"),
        ProblemFilters.exclude[MissingMethodProblem]("org.apache.spark.streaming.flume.sink.Logging.org$apache$spark$streaming$flume$sink$Logging$$_log"),
        ProblemFilters.exclude[MissingMethodProblem]("org.apache.spark.streaming.flume.sink.Logging.org$apache$spark$streaming$flume$sink$Logging$$_log_="),
        ProblemFilters.exclude[MissingMethodProblem]("org.apache.spark.streaming.flume.sink.TransactionProcessor.org$apache$spark$streaming$flume$sink$Logging$$log_"),
        ProblemFilters.exclude[MissingMethodProblem]("org.apache.spark.streaming.flume.sink.TransactionProcessor.org$apache$spark$streaming$flume$sink$Logging$$log__=")
      ) ++ Seq(
        // SPARK-12689 Migrate DDL parsing to the newly absorbed parser
        ProblemFilters.exclude[MissingClassProblem]("org.apache.spark.sql.execution.datasources.DDLParser"),
        ProblemFilters.exclude[MissingClassProblem]("org.apache.spark.sql.execution.datasources.DDLException"),
        ProblemFilters.exclude[MissingMethodProblem]("org.apache.spark.sql.SQLContext.ddlParser")
      ) ++ Seq(
        // SPARK-7799 Add "streaming-akka" project
        ProblemFilters.exclude[MissingMethodProblem]("org.apache.spark.streaming.zeromq.ZeroMQUtils.createStream"),
        ProblemFilters.exclude[IncompatibleMethTypeProblem]("org.apache.spark.streaming.zeromq.ZeroMQUtils.createStream"),
        ProblemFilters.exclude[IncompatibleResultTypeProblem]("org.apache.spark.streaming.zeromq.ZeroMQUtils.createStream$default$6"),
        ProblemFilters.exclude[MissingMethodProblem]("org.apache.spark.streaming.zeromq.ZeroMQUtils.createStream$default$5"),
        ProblemFilters.exclude[MissingMethodProblem]("org.apache.spark.streaming.StreamingContext.actorStream$default$4"),
        ProblemFilters.exclude[MissingMethodProblem]("org.apache.spark.streaming.StreamingContext.actorStream$default$3"),
        ProblemFilters.exclude[MissingMethodProblem]("org.apache.spark.streaming.StreamingContext.actorStream"),
        ProblemFilters.exclude[MissingMethodProblem]("org.apache.spark.streaming.api.java.JavaStreamingContext.actorStream"),
        ProblemFilters.exclude[MissingTypesProblem]("org.apache.spark.streaming.zeromq.ZeroMQReceiver"),
        ProblemFilters.exclude[MissingClassProblem]("org.apache.spark.streaming.receiver.ActorReceiver$Supervisor")
      ) ++ Seq(
        // SPARK-12348 Remove deprecated Streaming APIs.
        ProblemFilters.exclude[DirectMissingMethodProblem]("org.apache.spark.streaming.dstream.DStream.foreach"),
        ProblemFilters.exclude[MissingMethodProblem]("org.apache.spark.streaming.StreamingContext.toPairDStreamFunctions"),
        ProblemFilters.exclude[MissingMethodProblem]("org.apache.spark.streaming.StreamingContext.toPairDStreamFunctions$default$4"),
        ProblemFilters.exclude[MissingMethodProblem]("org.apache.spark.streaming.StreamingContext.awaitTermination"),
        ProblemFilters.exclude[MissingMethodProblem]("org.apache.spark.streaming.StreamingContext.networkStream"),
        ProblemFilters.exclude[MissingClassProblem]("org.apache.spark.streaming.api.java.JavaStreamingContextFactory"),
        ProblemFilters.exclude[MissingMethodProblem]("org.apache.spark.streaming.api.java.JavaStreamingContext.awaitTermination"),
        ProblemFilters.exclude[MissingMethodProblem]("org.apache.spark.streaming.api.java.JavaStreamingContext.sc"),
        ProblemFilters.exclude[MissingMethodProblem]("org.apache.spark.streaming.api.java.JavaDStreamLike.reduceByWindow"),
        ProblemFilters.exclude[MissingMethodProblem]("org.apache.spark.streaming.api.java.JavaDStreamLike.foreachRDD"),
        ProblemFilters.exclude[MissingMethodProblem]("org.apache.spark.streaming.api.java.JavaDStreamLike.foreach"),
        ProblemFilters.exclude[IncompatibleMethTypeProblem]("org.apache.spark.streaming.api.java.JavaStreamingContext.getOrCreate")
      ) ++ Seq(
        // SPARK-12847 Remove StreamingListenerBus and post all Streaming events to the same thread as Spark events
        ProblemFilters.exclude[MissingClassProblem]("org.apache.spark.util.AsynchronousListenerBus$"),
        ProblemFilters.exclude[MissingClassProblem]("org.apache.spark.util.AsynchronousListenerBus")
      ) ++ Seq(
        // SPARK-11622 Make LibSVMRelation extends HadoopFsRelation and Add LibSVMOutputWriter
        ProblemFilters.exclude[MissingTypesProblem]("org.apache.spark.ml.source.libsvm.DefaultSource"),
        ProblemFilters.exclude[MissingMethodProblem]("org.apache.spark.ml.source.libsvm.DefaultSource.createRelation")
      ) ++ Seq(
        // SPARK-6363 Make Scala 2.11 the default Scala version
        ProblemFilters.exclude[MissingMethodProblem]("org.apache.spark.SparkContext.cleanup"),
        ProblemFilters.exclude[MissingMethodProblem]("org.apache.spark.SparkContext.metadataCleaner"),
        ProblemFilters.exclude[MissingClassProblem]("org.apache.spark.scheduler.cluster.YarnSchedulerBackend$YarnDriverEndpoint"),
        ProblemFilters.exclude[MissingClassProblem]("org.apache.spark.scheduler.cluster.YarnSchedulerBackend$YarnSchedulerEndpoint")
      ) ++ Seq(
        // SPARK-7889
        ProblemFilters.exclude[MissingMethodProblem]("org.apache.spark.deploy.history.HistoryServer.org$apache$spark$deploy$history$HistoryServer$@tachSparkUI"),
        // SPARK-13296
        ProblemFilters.exclude[IncompatibleResultTypeProblem]("org.apache.spark.sql.UDFRegistration.register"),
        ProblemFilters.exclude[MissingClassProblem]("org.apache.spark.sql.UserDefinedPythonFunction$"),
        ProblemFilters.exclude[MissingClassProblem]("org.apache.spark.sql.UserDefinedPythonFunction"),
        ProblemFilters.exclude[MissingClassProblem]("org.apache.spark.sql.UserDefinedFunction"),
        ProblemFilters.exclude[MissingClassProblem]("org.apache.spark.sql.UserDefinedFunction$")
      ) ++ Seq(
        // SPARK-12995 Remove deprecated APIs in graphx
        ProblemFilters.exclude[MissingMethodProblem]("org.apache.spark.graphx.lib.SVDPlusPlus.runSVDPlusPlus"),
        ProblemFilters.exclude[MissingMethodProblem]("org.apache.spark.graphx.Graph.mapReduceTriplets"),
        ProblemFilters.exclude[MissingMethodProblem]("org.apache.spark.graphx.Graph.mapReduceTriplets$default$3"),
        ProblemFilters.exclude[MissingMethodProblem]("org.apache.spark.graphx.impl.GraphImpl.mapReduceTriplets")
      ) ++ Seq(
        // SPARK-13426 Remove the support of SIMR
        ProblemFilters.exclude[MissingMethodProblem]("org.apache.spark.SparkMasterRegex.SIMR_REGEX")
      ) ++ Seq(
        // SPARK-13413 Remove SparkContext.metricsSystem/schedulerBackend_ setter
        ProblemFilters.exclude[MissingMethodProblem]("org.apache.spark.SparkContext.metricsSystem"),
        ProblemFilters.exclude[MissingMethodProblem]("org.apache.spark.SparkContext.schedulerBackend_=")
      ) ++ Seq(
        // SPARK-13220 Deprecate yarn-client and yarn-cluster mode
        ProblemFilters.exclude[MissingMethodProblem](
          "org.apache.spark.SparkContext.org$apache$spark$SparkContext$$createTaskScheduler")
      ) ++ Seq(
        // SPARK-13465 TaskContext.
        ProblemFilters.exclude[MissingMethodProblem]("org.apache.spark.TaskContext.addTaskFailureListener")
      ) ++ Seq (
        // SPARK-7729 Executor which has been killed should also be displayed on Executor Tab
        ProblemFilters.exclude[MissingMethodProblem]("org.apache.spark.status.api.v1.ExecutorSummary.this")
      ) ++ Seq(
        // SPARK-13526 Move SQLContext per-session states to new class
        ProblemFilters.exclude[IncompatibleMethTypeProblem](
          "org.apache.spark.sql.UDFRegistration.this")
      ) ++ Seq(
        // [SPARK-13486][SQL] Move SQLConf into an internal package
        ProblemFilters.exclude[MissingClassProblem]("org.apache.spark.sql.SQLConf"),
        ProblemFilters.exclude[MissingClassProblem]("org.apache.spark.sql.SQLConf$SQLConfEntry"),
        ProblemFilters.exclude[MissingClassProblem]("org.apache.spark.sql.SQLConf$"),
        ProblemFilters.exclude[MissingClassProblem]("org.apache.spark.sql.SQLConf$SQLConfEntry$")
      ) ++ Seq(
        //SPARK-11011 UserDefinedType serialization should be strongly typed
        ProblemFilters.exclude[IncompatibleResultTypeProblem]("org.apache.spark.mllib.linalg.VectorUDT.serialize"),
        // SPARK-12073: backpressure rate controller consumes events preferentially from lagging partitions
        ProblemFilters.exclude[MissingMethodProblem]("org.apache.spark.streaming.kafka.KafkaTestUtils.createTopic"),
        ProblemFilters.exclude[MissingMethodProblem]("org.apache.spark.streaming.kafka.DirectKafkaInputDStream.maxMessagesPerPartition")
      ) ++ Seq(
        // [SPARK-13244][SQL] Migrates DataFrame to Dataset
        ProblemFilters.exclude[IncompatibleResultTypeProblem]("org.apache.spark.sql.SQLContext.tables"),
        ProblemFilters.exclude[IncompatibleResultTypeProblem]("org.apache.spark.sql.SQLContext.sql"),
        ProblemFilters.exclude[IncompatibleResultTypeProblem]("org.apache.spark.sql.SQLContext.baseRelationToDataFrame"),
        ProblemFilters.exclude[IncompatibleResultTypeProblem]("org.apache.spark.sql.SQLContext.table"),
        ProblemFilters.exclude[IncompatibleResultTypeProblem]("org.apache.spark.sql.DataFrame.apply"),

        ProblemFilters.exclude[MissingClassProblem]("org.apache.spark.sql.DataFrame"),
        ProblemFilters.exclude[MissingClassProblem]("org.apache.spark.sql.DataFrame$"),
        ProblemFilters.exclude[MissingClassProblem]("org.apache.spark.sql.LegacyFunctions"),
        ProblemFilters.exclude[MissingClassProblem]("org.apache.spark.sql.DataFrameHolder"),
        ProblemFilters.exclude[MissingClassProblem]("org.apache.spark.sql.DataFrameHolder$"),
        ProblemFilters.exclude[DirectMissingMethodProblem]("org.apache.spark.sql.SQLImplicits.localSeqToDataFrameHolder"),
        ProblemFilters.exclude[DirectMissingMethodProblem]("org.apache.spark.sql.SQLImplicits.stringRddToDataFrameHolder"),
        ProblemFilters.exclude[DirectMissingMethodProblem]("org.apache.spark.sql.SQLImplicits.rddToDataFrameHolder"),
        ProblemFilters.exclude[DirectMissingMethodProblem]("org.apache.spark.sql.SQLImplicits.longRddToDataFrameHolder"),
        ProblemFilters.exclude[DirectMissingMethodProblem]("org.apache.spark.sql.SQLImplicits.intRddToDataFrameHolder"),
        ProblemFilters.exclude[MissingClassProblem]("org.apache.spark.sql.GroupedDataset"),
        ProblemFilters.exclude[DirectMissingMethodProblem]("org.apache.spark.sql.Dataset.subtract"),

        // [SPARK-14451][SQL] Move encoder definition into Aggregator interface
        ProblemFilters.exclude[DirectMissingMethodProblem]("org.apache.spark.sql.expressions.Aggregator.toColumn"),
        ProblemFilters.exclude[ReversedMissingMethodProblem]("org.apache.spark.sql.expressions.Aggregator.bufferEncoder"),
        ProblemFilters.exclude[ReversedMissingMethodProblem]("org.apache.spark.sql.expressions.Aggregator.outputEncoder"),

        ProblemFilters.exclude[IncompatibleMethTypeProblem]("org.apache.spark.mllib.evaluation.MultilabelMetrics.this"),
        ProblemFilters.exclude[IncompatibleResultTypeProblem]("org.apache.spark.ml.classification.LogisticRegressionSummary.predictions"),
        ProblemFilters.exclude[MissingMethodProblem]("org.apache.spark.ml.classification.LogisticRegressionSummary.predictions")
      ) ++ Seq(
        // [SPARK-13686][MLLIB][STREAMING] Add a constructor parameter `reqParam` to (Streaming)LinearRegressionWithSGD
        ProblemFilters.exclude[MissingMethodProblem]("org.apache.spark.mllib.regression.LinearRegressionWithSGD.this")
      ) ++ Seq(
        // SPARK-15250 Remove deprecated json API in DataFrameReader
        ProblemFilters.exclude[IncompatibleMethTypeProblem]("org.apache.spark.sql.DataFrameReader.json")
      ) ++ Seq(
        // SPARK-13920: MIMA checks should apply to @Experimental and @DeveloperAPI APIs
        ProblemFilters.exclude[DirectMissingMethodProblem]("org.apache.spark.Aggregator.combineCombinersByKey"),
        ProblemFilters.exclude[DirectMissingMethodProblem]("org.apache.spark.Aggregator.combineValuesByKey"),
        ProblemFilters.exclude[DirectMissingMethodProblem]("org.apache.spark.ComplexFutureAction.run"),
        ProblemFilters.exclude[DirectMissingMethodProblem]("org.apache.spark.ComplexFutureAction.runJob"),
        ProblemFilters.exclude[DirectMissingMethodProblem]("org.apache.spark.ComplexFutureAction.this"),
        ProblemFilters.exclude[DirectMissingMethodProblem]("org.apache.spark.SparkEnv.actorSystem"),
        ProblemFilters.exclude[DirectMissingMethodProblem]("org.apache.spark.SparkEnv.cacheManager"),
        ProblemFilters.exclude[DirectMissingMethodProblem]("org.apache.spark.SparkEnv.this"),
        ProblemFilters.exclude[DirectMissingMethodProblem]("org.apache.spark.deploy.SparkHadoopUtil.getConfigurationFromJobContext"),
        ProblemFilters.exclude[DirectMissingMethodProblem]("org.apache.spark.deploy.SparkHadoopUtil.getTaskAttemptIDFromTaskAttemptContext"),
        ProblemFilters.exclude[DirectMissingMethodProblem]("org.apache.spark.deploy.SparkHadoopUtil.newConfiguration"),
        ProblemFilters.exclude[DirectMissingMethodProblem]("org.apache.spark.executor.InputMetrics.bytesReadCallback"),
        ProblemFilters.exclude[DirectMissingMethodProblem]("org.apache.spark.executor.InputMetrics.bytesReadCallback_="),
        ProblemFilters.exclude[DirectMissingMethodProblem]("org.apache.spark.executor.InputMetrics.canEqual"),
        ProblemFilters.exclude[DirectMissingMethodProblem]("org.apache.spark.executor.InputMetrics.copy"),
        ProblemFilters.exclude[DirectMissingMethodProblem]("org.apache.spark.executor.InputMetrics.productArity"),
        ProblemFilters.exclude[DirectMissingMethodProblem]("org.apache.spark.executor.InputMetrics.productElement"),
        ProblemFilters.exclude[DirectMissingMethodProblem]("org.apache.spark.executor.InputMetrics.productIterator"),
        ProblemFilters.exclude[DirectMissingMethodProblem]("org.apache.spark.executor.InputMetrics.productPrefix"),
        ProblemFilters.exclude[DirectMissingMethodProblem]("org.apache.spark.executor.InputMetrics.setBytesReadCallback"),
        ProblemFilters.exclude[DirectMissingMethodProblem]("org.apache.spark.executor.InputMetrics.updateBytesRead"),
        ProblemFilters.exclude[DirectMissingMethodProblem]("org.apache.spark.executor.OutputMetrics.canEqual"),
        ProblemFilters.exclude[DirectMissingMethodProblem]("org.apache.spark.executor.OutputMetrics.copy"),
        ProblemFilters.exclude[DirectMissingMethodProblem]("org.apache.spark.executor.OutputMetrics.productArity"),
        ProblemFilters.exclude[DirectMissingMethodProblem]("org.apache.spark.executor.OutputMetrics.productElement"),
        ProblemFilters.exclude[DirectMissingMethodProblem]("org.apache.spark.executor.OutputMetrics.productIterator"),
        ProblemFilters.exclude[DirectMissingMethodProblem]("org.apache.spark.executor.OutputMetrics.productPrefix"),
        ProblemFilters.exclude[DirectMissingMethodProblem]("org.apache.spark.executor.ShuffleReadMetrics.decFetchWaitTime"),
        ProblemFilters.exclude[DirectMissingMethodProblem]("org.apache.spark.executor.ShuffleReadMetrics.decLocalBlocksFetched"),
        ProblemFilters.exclude[DirectMissingMethodProblem]("org.apache.spark.executor.ShuffleReadMetrics.decRecordsRead"),
        ProblemFilters.exclude[DirectMissingMethodProblem]("org.apache.spark.executor.ShuffleReadMetrics.decRemoteBlocksFetched"),
        ProblemFilters.exclude[DirectMissingMethodProblem]("org.apache.spark.executor.ShuffleReadMetrics.decRemoteBytesRead"),
        ProblemFilters.exclude[DirectMissingMethodProblem]("org.apache.spark.executor.ShuffleWriteMetrics.decShuffleBytesWritten"),
        ProblemFilters.exclude[DirectMissingMethodProblem]("org.apache.spark.executor.ShuffleWriteMetrics.decShuffleRecordsWritten"),
        ProblemFilters.exclude[DirectMissingMethodProblem]("org.apache.spark.executor.ShuffleWriteMetrics.decShuffleWriteTime"),
        ProblemFilters.exclude[DirectMissingMethodProblem]("org.apache.spark.executor.ShuffleWriteMetrics.incShuffleBytesWritten"),
        ProblemFilters.exclude[DirectMissingMethodProblem]("org.apache.spark.executor.ShuffleWriteMetrics.incShuffleRecordsWritten"),
        ProblemFilters.exclude[DirectMissingMethodProblem]("org.apache.spark.executor.ShuffleWriteMetrics.incShuffleWriteTime"),
        ProblemFilters.exclude[DirectMissingMethodProblem]("org.apache.spark.executor.ShuffleWriteMetrics.setShuffleRecordsWritten"),
        ProblemFilters.exclude[DirectMissingMethodProblem]("org.apache.spark.ml.feature.PCAModel.this"),
        ProblemFilters.exclude[DirectMissingMethodProblem]("org.apache.spark.mllib.regression.StreamingLinearRegressionWithSGD.this"),
        ProblemFilters.exclude[DirectMissingMethodProblem]("org.apache.spark.rdd.RDD.mapPartitionsWithContext"),
        ProblemFilters.exclude[DirectMissingMethodProblem]("org.apache.spark.scheduler.AccumulableInfo.this"),
        ProblemFilters.exclude[DirectMissingMethodProblem]("org.apache.spark.scheduler.SparkListenerExecutorMetricsUpdate.taskMetrics"),
        ProblemFilters.exclude[DirectMissingMethodProblem]("org.apache.spark.scheduler.TaskInfo.attempt"),
        ProblemFilters.exclude[DirectMissingMethodProblem]("org.apache.spark.sql.ExperimentalMethods.this"),
        ProblemFilters.exclude[DirectMissingMethodProblem]("org.apache.spark.sql.functions.callUDF"),
        ProblemFilters.exclude[DirectMissingMethodProblem]("org.apache.spark.sql.functions.callUdf"),
        ProblemFilters.exclude[DirectMissingMethodProblem]("org.apache.spark.sql.functions.cumeDist"),
        ProblemFilters.exclude[DirectMissingMethodProblem]("org.apache.spark.sql.functions.denseRank"),
        ProblemFilters.exclude[DirectMissingMethodProblem]("org.apache.spark.sql.functions.inputFileName"),
        ProblemFilters.exclude[DirectMissingMethodProblem]("org.apache.spark.sql.functions.isNaN"),
        ProblemFilters.exclude[DirectMissingMethodProblem]("org.apache.spark.sql.functions.percentRank"),
        ProblemFilters.exclude[DirectMissingMethodProblem]("org.apache.spark.sql.functions.rowNumber"),
        ProblemFilters.exclude[DirectMissingMethodProblem]("org.apache.spark.sql.functions.sparkPartitionId"),
        ProblemFilters.exclude[DirectMissingMethodProblem]("org.apache.spark.storage.BlockStatus.apply"),
        ProblemFilters.exclude[DirectMissingMethodProblem]("org.apache.spark.storage.BlockStatus.copy"),
        ProblemFilters.exclude[DirectMissingMethodProblem]("org.apache.spark.storage.BlockStatus.externalBlockStoreSize"),
        ProblemFilters.exclude[DirectMissingMethodProblem]("org.apache.spark.storage.BlockStatus.this"),
        ProblemFilters.exclude[DirectMissingMethodProblem]("org.apache.spark.storage.StorageStatus.offHeapUsed"),
        ProblemFilters.exclude[DirectMissingMethodProblem]("org.apache.spark.storage.StorageStatus.offHeapUsedByRdd"),
        ProblemFilters.exclude[DirectMissingMethodProblem]("org.apache.spark.storage.StorageStatusListener.this"),
        ProblemFilters.exclude[DirectMissingMethodProblem]("org.apache.spark.streaming.scheduler.BatchInfo.streamIdToNumRecords"),
        ProblemFilters.exclude[DirectMissingMethodProblem]("org.apache.spark.ui.exec.ExecutorsListener.storageStatusList"),
        ProblemFilters.exclude[DirectMissingMethodProblem]("org.apache.spark.ui.exec.ExecutorsListener.this"),
        ProblemFilters.exclude[DirectMissingMethodProblem]("org.apache.spark.ui.storage.StorageListener.storageStatusList"),
        ProblemFilters.exclude[IncompatibleMethTypeProblem]("org.apache.spark.ExceptionFailure.apply"),
        ProblemFilters.exclude[IncompatibleMethTypeProblem]("org.apache.spark.ExceptionFailure.copy"),
        ProblemFilters.exclude[IncompatibleMethTypeProblem]("org.apache.spark.ExceptionFailure.this"),
        ProblemFilters.exclude[IncompatibleMethTypeProblem]("org.apache.spark.executor.InputMetrics.this"),
        ProblemFilters.exclude[IncompatibleMethTypeProblem]("org.apache.spark.executor.OutputMetrics.this"),
        ProblemFilters.exclude[IncompatibleMethTypeProblem]("org.apache.spark.ml.Estimator.fit"),
        ProblemFilters.exclude[IncompatibleMethTypeProblem]("org.apache.spark.ml.Pipeline.fit"),
        ProblemFilters.exclude[IncompatibleMethTypeProblem]("org.apache.spark.ml.PipelineModel.transform"),
        ProblemFilters.exclude[IncompatibleMethTypeProblem]("org.apache.spark.ml.PredictionModel.transform"),
        ProblemFilters.exclude[IncompatibleMethTypeProblem]("org.apache.spark.ml.PredictionModel.transformImpl"),
        ProblemFilters.exclude[IncompatibleMethTypeProblem]("org.apache.spark.ml.Predictor.extractLabeledPoints"),
        ProblemFilters.exclude[IncompatibleMethTypeProblem]("org.apache.spark.ml.Predictor.fit"),
        ProblemFilters.exclude[IncompatibleMethTypeProblem]("org.apache.spark.ml.Predictor.train"),
        ProblemFilters.exclude[IncompatibleMethTypeProblem]("org.apache.spark.ml.Transformer.transform"),
        ProblemFilters.exclude[IncompatibleMethTypeProblem]("org.apache.spark.ml.classification.BinaryLogisticRegressionSummary.this"),
        ProblemFilters.exclude[IncompatibleMethTypeProblem]("org.apache.spark.ml.classification.BinaryLogisticRegressionTrainingSummary.this"),
        ProblemFilters.exclude[IncompatibleMethTypeProblem]("org.apache.spark.ml.classification.ClassificationModel.transform"),
        ProblemFilters.exclude[IncompatibleMethTypeProblem]("org.apache.spark.ml.classification.GBTClassifier.train"),
        ProblemFilters.exclude[IncompatibleMethTypeProblem]("org.apache.spark.ml.classification.MultilayerPerceptronClassifier.train"),
        ProblemFilters.exclude[IncompatibleMethTypeProblem]("org.apache.spark.ml.classification.NaiveBayes.train"),
        ProblemFilters.exclude[IncompatibleMethTypeProblem]("org.apache.spark.ml.classification.OneVsRest.fit"),
        ProblemFilters.exclude[IncompatibleMethTypeProblem]("org.apache.spark.ml.classification.OneVsRestModel.transform"),
        ProblemFilters.exclude[IncompatibleMethTypeProblem]("org.apache.spark.ml.classification.RandomForestClassifier.train"),
        ProblemFilters.exclude[IncompatibleMethTypeProblem]("org.apache.spark.ml.clustering.KMeans.fit"),
        ProblemFilters.exclude[IncompatibleMethTypeProblem]("org.apache.spark.ml.clustering.KMeansModel.computeCost"),
        ProblemFilters.exclude[IncompatibleMethTypeProblem]("org.apache.spark.ml.clustering.KMeansModel.transform"),
        ProblemFilters.exclude[IncompatibleMethTypeProblem]("org.apache.spark.ml.clustering.LDAModel.logLikelihood"),
        ProblemFilters.exclude[IncompatibleMethTypeProblem]("org.apache.spark.ml.clustering.LDAModel.logPerplexity"),
        ProblemFilters.exclude[IncompatibleMethTypeProblem]("org.apache.spark.ml.clustering.LDAModel.transform"),
        ProblemFilters.exclude[IncompatibleMethTypeProblem]("org.apache.spark.ml.evaluation.BinaryClassificationEvaluator.evaluate"),
        ProblemFilters.exclude[IncompatibleMethTypeProblem]("org.apache.spark.ml.evaluation.Evaluator.evaluate"),
        ProblemFilters.exclude[IncompatibleMethTypeProblem]("org.apache.spark.ml.evaluation.MulticlassClassificationEvaluator.evaluate"),
        ProblemFilters.exclude[IncompatibleMethTypeProblem]("org.apache.spark.ml.evaluation.RegressionEvaluator.evaluate"),
        ProblemFilters.exclude[IncompatibleMethTypeProblem]("org.apache.spark.ml.feature.Binarizer.transform"),
        ProblemFilters.exclude[IncompatibleMethTypeProblem]("org.apache.spark.ml.feature.Bucketizer.transform"),
        ProblemFilters.exclude[IncompatibleMethTypeProblem]("org.apache.spark.ml.feature.ChiSqSelector.fit"),
        ProblemFilters.exclude[IncompatibleMethTypeProblem]("org.apache.spark.ml.feature.ChiSqSelectorModel.transform"),
        ProblemFilters.exclude[IncompatibleMethTypeProblem]("org.apache.spark.ml.feature.CountVectorizer.fit"),
        ProblemFilters.exclude[IncompatibleMethTypeProblem]("org.apache.spark.ml.feature.CountVectorizerModel.transform"),
        ProblemFilters.exclude[IncompatibleMethTypeProblem]("org.apache.spark.ml.feature.HashingTF.transform"),
        ProblemFilters.exclude[IncompatibleMethTypeProblem]("org.apache.spark.ml.feature.IDF.fit"),
        ProblemFilters.exclude[IncompatibleMethTypeProblem]("org.apache.spark.ml.feature.IDFModel.transform"),
        ProblemFilters.exclude[IncompatibleMethTypeProblem]("org.apache.spark.ml.feature.IndexToString.transform"),
        ProblemFilters.exclude[IncompatibleMethTypeProblem]("org.apache.spark.ml.feature.Interaction.transform"),
        ProblemFilters.exclude[IncompatibleMethTypeProblem]("org.apache.spark.ml.feature.MinMaxScaler.fit"),
        ProblemFilters.exclude[IncompatibleMethTypeProblem]("org.apache.spark.ml.feature.MinMaxScalerModel.transform"),
        ProblemFilters.exclude[IncompatibleMethTypeProblem]("org.apache.spark.ml.feature.OneHotEncoder.transform"),
        ProblemFilters.exclude[IncompatibleMethTypeProblem]("org.apache.spark.ml.feature.PCA.fit"),
        ProblemFilters.exclude[IncompatibleMethTypeProblem]("org.apache.spark.ml.feature.PCAModel.transform"),
        ProblemFilters.exclude[IncompatibleMethTypeProblem]("org.apache.spark.ml.feature.QuantileDiscretizer.fit"),
        ProblemFilters.exclude[IncompatibleMethTypeProblem]("org.apache.spark.ml.feature.RFormula.fit"),
        ProblemFilters.exclude[IncompatibleMethTypeProblem]("org.apache.spark.ml.feature.RFormulaModel.transform"),
        ProblemFilters.exclude[IncompatibleMethTypeProblem]("org.apache.spark.ml.feature.SQLTransformer.transform"),
        ProblemFilters.exclude[IncompatibleMethTypeProblem]("org.apache.spark.ml.feature.StandardScaler.fit"),
        ProblemFilters.exclude[IncompatibleMethTypeProblem]("org.apache.spark.ml.feature.StandardScalerModel.transform"),
        ProblemFilters.exclude[IncompatibleMethTypeProblem]("org.apache.spark.ml.feature.StopWordsRemover.transform"),
        ProblemFilters.exclude[IncompatibleMethTypeProblem]("org.apache.spark.ml.feature.StringIndexer.fit"),
        ProblemFilters.exclude[IncompatibleMethTypeProblem]("org.apache.spark.ml.feature.StringIndexerModel.transform"),
        ProblemFilters.exclude[IncompatibleMethTypeProblem]("org.apache.spark.ml.feature.VectorAssembler.transform"),
        ProblemFilters.exclude[IncompatibleMethTypeProblem]("org.apache.spark.ml.feature.VectorIndexer.fit"),
        ProblemFilters.exclude[IncompatibleMethTypeProblem]("org.apache.spark.ml.feature.VectorIndexerModel.transform"),
        ProblemFilters.exclude[IncompatibleMethTypeProblem]("org.apache.spark.ml.feature.VectorSlicer.transform"),
        ProblemFilters.exclude[IncompatibleMethTypeProblem]("org.apache.spark.ml.feature.Word2Vec.fit"),
        ProblemFilters.exclude[IncompatibleMethTypeProblem]("org.apache.spark.ml.feature.Word2VecModel.transform"),
        ProblemFilters.exclude[IncompatibleMethTypeProblem]("org.apache.spark.ml.recommendation.ALS.fit"),
        ProblemFilters.exclude[IncompatibleMethTypeProblem]("org.apache.spark.ml.recommendation.ALSModel.this"),
        ProblemFilters.exclude[IncompatibleMethTypeProblem]("org.apache.spark.ml.recommendation.ALSModel.transform"),
        ProblemFilters.exclude[IncompatibleMethTypeProblem]("org.apache.spark.ml.regression.AFTSurvivalRegression.fit"),
        ProblemFilters.exclude[IncompatibleMethTypeProblem]("org.apache.spark.ml.regression.AFTSurvivalRegressionModel.transform"),
        ProblemFilters.exclude[IncompatibleMethTypeProblem]("org.apache.spark.ml.regression.GBTRegressor.train"),
        ProblemFilters.exclude[IncompatibleMethTypeProblem]("org.apache.spark.ml.regression.IsotonicRegression.extractWeightedLabeledPoints"),
        ProblemFilters.exclude[IncompatibleMethTypeProblem]("org.apache.spark.ml.regression.IsotonicRegression.fit"),
        ProblemFilters.exclude[IncompatibleMethTypeProblem]("org.apache.spark.ml.regression.IsotonicRegressionModel.extractWeightedLabeledPoints"),
        ProblemFilters.exclude[IncompatibleMethTypeProblem]("org.apache.spark.ml.regression.IsotonicRegressionModel.transform"),
        ProblemFilters.exclude[IncompatibleMethTypeProblem]("org.apache.spark.ml.regression.LinearRegression.train"),
        ProblemFilters.exclude[IncompatibleMethTypeProblem]("org.apache.spark.ml.regression.LinearRegressionSummary.this"),
        ProblemFilters.exclude[IncompatibleMethTypeProblem]("org.apache.spark.ml.regression.LinearRegressionTrainingSummary.this"),
        ProblemFilters.exclude[IncompatibleMethTypeProblem]("org.apache.spark.ml.regression.RandomForestRegressor.train"),
        ProblemFilters.exclude[IncompatibleMethTypeProblem]("org.apache.spark.ml.tuning.CrossValidator.fit"),
        ProblemFilters.exclude[IncompatibleMethTypeProblem]("org.apache.spark.ml.tuning.CrossValidatorModel.transform"),
        ProblemFilters.exclude[IncompatibleMethTypeProblem]("org.apache.spark.ml.tuning.TrainValidationSplit.fit"),
        ProblemFilters.exclude[IncompatibleMethTypeProblem]("org.apache.spark.ml.tuning.TrainValidationSplitModel.transform"),
        ProblemFilters.exclude[IncompatibleMethTypeProblem]("org.apache.spark.mllib.evaluation.BinaryClassificationMetrics.this"),
        ProblemFilters.exclude[IncompatibleMethTypeProblem]("org.apache.spark.mllib.evaluation.MulticlassMetrics.this"),
        ProblemFilters.exclude[IncompatibleMethTypeProblem]("org.apache.spark.mllib.evaluation.RegressionMetrics.this"),
        ProblemFilters.exclude[IncompatibleMethTypeProblem]("org.apache.spark.sql.DataFrameNaFunctions.this"),
        ProblemFilters.exclude[IncompatibleMethTypeProblem]("org.apache.spark.sql.DataFrameStatFunctions.this"),
        ProblemFilters.exclude[IncompatibleMethTypeProblem]("org.apache.spark.sql.DataFrameWriter.this"),
        ProblemFilters.exclude[IncompatibleMethTypeProblem]("org.apache.spark.sql.functions.broadcast"),
        ProblemFilters.exclude[IncompatibleMethTypeProblem]("org.apache.spark.sql.functions.callUDF"),
        ProblemFilters.exclude[IncompatibleMethTypeProblem]("org.apache.spark.sql.sources.CreatableRelationProvider.createRelation"),
        ProblemFilters.exclude[IncompatibleMethTypeProblem]("org.apache.spark.sql.sources.InsertableRelation.insert"),
        ProblemFilters.exclude[IncompatibleResultTypeProblem]("org.apache.spark.ml.classification.BinaryLogisticRegressionSummary.fMeasureByThreshold"),
        ProblemFilters.exclude[IncompatibleResultTypeProblem]("org.apache.spark.ml.classification.BinaryLogisticRegressionSummary.pr"),
        ProblemFilters.exclude[IncompatibleResultTypeProblem]("org.apache.spark.ml.classification.BinaryLogisticRegressionSummary.precisionByThreshold"),
        ProblemFilters.exclude[IncompatibleResultTypeProblem]("org.apache.spark.ml.classification.BinaryLogisticRegressionSummary.predictions"),
        ProblemFilters.exclude[IncompatibleResultTypeProblem]("org.apache.spark.ml.classification.BinaryLogisticRegressionSummary.recallByThreshold"),
        ProblemFilters.exclude[IncompatibleResultTypeProblem]("org.apache.spark.ml.classification.BinaryLogisticRegressionSummary.roc"),
        ProblemFilters.exclude[IncompatibleResultTypeProblem]("org.apache.spark.ml.clustering.LDAModel.describeTopics"),
        ProblemFilters.exclude[IncompatibleResultTypeProblem]("org.apache.spark.ml.feature.Word2VecModel.findSynonyms"),
        ProblemFilters.exclude[IncompatibleResultTypeProblem]("org.apache.spark.ml.feature.Word2VecModel.getVectors"),
        ProblemFilters.exclude[IncompatibleResultTypeProblem]("org.apache.spark.ml.recommendation.ALSModel.itemFactors"),
        ProblemFilters.exclude[IncompatibleResultTypeProblem]("org.apache.spark.ml.recommendation.ALSModel.userFactors"),
        ProblemFilters.exclude[IncompatibleResultTypeProblem]("org.apache.spark.ml.regression.LinearRegressionSummary.predictions"),
        ProblemFilters.exclude[IncompatibleResultTypeProblem]("org.apache.spark.ml.regression.LinearRegressionSummary.residuals"),
        ProblemFilters.exclude[IncompatibleResultTypeProblem]("org.apache.spark.scheduler.AccumulableInfo.name"),
        ProblemFilters.exclude[IncompatibleResultTypeProblem]("org.apache.spark.scheduler.AccumulableInfo.value"),
        ProblemFilters.exclude[IncompatibleResultTypeProblem]("org.apache.spark.sql.DataFrameNaFunctions.drop"),
        ProblemFilters.exclude[IncompatibleResultTypeProblem]("org.apache.spark.sql.DataFrameNaFunctions.fill"),
        ProblemFilters.exclude[IncompatibleResultTypeProblem]("org.apache.spark.sql.DataFrameNaFunctions.replace"),
        ProblemFilters.exclude[IncompatibleResultTypeProblem]("org.apache.spark.sql.DataFrameReader.jdbc"),
        ProblemFilters.exclude[IncompatibleResultTypeProblem]("org.apache.spark.sql.DataFrameReader.json"),
        ProblemFilters.exclude[IncompatibleResultTypeProblem]("org.apache.spark.sql.DataFrameReader.load"),
        ProblemFilters.exclude[IncompatibleResultTypeProblem]("org.apache.spark.sql.DataFrameReader.orc"),
        ProblemFilters.exclude[IncompatibleResultTypeProblem]("org.apache.spark.sql.DataFrameReader.parquet"),
        ProblemFilters.exclude[IncompatibleResultTypeProblem]("org.apache.spark.sql.DataFrameReader.table"),
        ProblemFilters.exclude[IncompatibleResultTypeProblem]("org.apache.spark.sql.DataFrameReader.text"),
        ProblemFilters.exclude[IncompatibleResultTypeProblem]("org.apache.spark.sql.DataFrameStatFunctions.crosstab"),
        ProblemFilters.exclude[IncompatibleResultTypeProblem]("org.apache.spark.sql.DataFrameStatFunctions.freqItems"),
        ProblemFilters.exclude[IncompatibleResultTypeProblem]("org.apache.spark.sql.DataFrameStatFunctions.sampleBy"),
        ProblemFilters.exclude[IncompatibleResultTypeProblem]("org.apache.spark.sql.SQLContext.createExternalTable"),
        ProblemFilters.exclude[IncompatibleResultTypeProblem]("org.apache.spark.sql.SQLContext.emptyDataFrame"),
        ProblemFilters.exclude[IncompatibleResultTypeProblem]("org.apache.spark.sql.SQLContext.range"),
        ProblemFilters.exclude[IncompatibleResultTypeProblem]("org.apache.spark.sql.functions.udf"),
        ProblemFilters.exclude[MissingClassProblem]("org.apache.spark.scheduler.JobLogger"),
        ProblemFilters.exclude[MissingClassProblem]("org.apache.spark.streaming.receiver.ActorHelper"),
        ProblemFilters.exclude[MissingClassProblem]("org.apache.spark.streaming.receiver.ActorSupervisorStrategy"),
        ProblemFilters.exclude[MissingClassProblem]("org.apache.spark.streaming.receiver.ActorSupervisorStrategy$"),
        ProblemFilters.exclude[MissingClassProblem]("org.apache.spark.streaming.receiver.Statistics"),
        ProblemFilters.exclude[MissingClassProblem]("org.apache.spark.streaming.receiver.Statistics$"),
        ProblemFilters.exclude[MissingTypesProblem]("org.apache.spark.executor.InputMetrics"),
        ProblemFilters.exclude[MissingTypesProblem]("org.apache.spark.executor.InputMetrics$"),
        ProblemFilters.exclude[MissingTypesProblem]("org.apache.spark.executor.OutputMetrics"),
        ProblemFilters.exclude[MissingTypesProblem]("org.apache.spark.executor.OutputMetrics$"),
        ProblemFilters.exclude[MissingTypesProblem]("org.apache.spark.sql.functions$"),
        ProblemFilters.exclude[ReversedMissingMethodProblem]("org.apache.spark.ml.Estimator.fit"),
        ProblemFilters.exclude[ReversedMissingMethodProblem]("org.apache.spark.ml.Predictor.train"),
        ProblemFilters.exclude[ReversedMissingMethodProblem]("org.apache.spark.ml.Transformer.transform"),
        ProblemFilters.exclude[ReversedMissingMethodProblem]("org.apache.spark.ml.evaluation.Evaluator.evaluate"),
        ProblemFilters.exclude[ReversedMissingMethodProblem]("org.apache.spark.scheduler.SparkListener.onOtherEvent"),
        ProblemFilters.exclude[ReversedMissingMethodProblem]("org.apache.spark.sql.sources.CreatableRelationProvider.createRelation"),
        ProblemFilters.exclude[ReversedMissingMethodProblem]("org.apache.spark.sql.sources.InsertableRelation.insert")
      ) ++ Seq(
        // [SPARK-13926] Automatically use Kryo serializer when shuffling RDDs with simple types
        ProblemFilters.exclude[IncompatibleMethTypeProblem]("org.apache.spark.ShuffleDependency.this"),
        ProblemFilters.exclude[IncompatibleResultTypeProblem]("org.apache.spark.ShuffleDependency.serializer"),
        ProblemFilters.exclude[MissingClassProblem]("org.apache.spark.serializer.Serializer$")
      ) ++ Seq(
        // SPARK-13927: add row/column iterator to local matrices
        ProblemFilters.exclude[MissingMethodProblem]("org.apache.spark.mllib.linalg.Matrix.rowIter"),
        ProblemFilters.exclude[MissingMethodProblem]("org.apache.spark.mllib.linalg.Matrix.colIter")
      ) ++ Seq(
        // SPARK-13948: MiMa Check should catch if the visibility change to `private`
        // TODO(josh): Some of these may be legitimate incompatibilities; we should follow up before the 2.0.0 release
        ProblemFilters.exclude[DirectMissingMethodProblem]("org.apache.spark.sql.Dataset.toDS"),
        ProblemFilters.exclude[DirectMissingMethodProblem]("org.apache.spark.sql.sources.OutputWriterFactory.newInstance"),
        ProblemFilters.exclude[DirectMissingMethodProblem]("org.apache.spark.util.RpcUtils.askTimeout"),
        ProblemFilters.exclude[DirectMissingMethodProblem]("org.apache.spark.util.RpcUtils.lookupTimeout"),
        ProblemFilters.exclude[IncompatibleMethTypeProblem]("org.apache.spark.ml.UnaryTransformer.transform"),
        ProblemFilters.exclude[IncompatibleMethTypeProblem]("org.apache.spark.ml.classification.DecisionTreeClassifier.train"),
        ProblemFilters.exclude[IncompatibleMethTypeProblem]("org.apache.spark.ml.classification.LogisticRegression.train"),
        ProblemFilters.exclude[IncompatibleMethTypeProblem]("org.apache.spark.ml.regression.DecisionTreeRegressor.train"),
        ProblemFilters.exclude[IncompatibleMethTypeProblem]("org.apache.spark.sql.Dataset.groupBy"),
        ProblemFilters.exclude[IncompatibleResultTypeProblem]("org.apache.spark.sql.Dataset.groupBy"),
        ProblemFilters.exclude[IncompatibleResultTypeProblem]("org.apache.spark.sql.Dataset.select"),
        ProblemFilters.exclude[IncompatibleResultTypeProblem]("org.apache.spark.sql.Dataset.toDF"),
        ProblemFilters.exclude[ReversedMissingMethodProblem]("org.apache.spark.Logging.initializeLogIfNecessary"),
        ProblemFilters.exclude[ReversedMissingMethodProblem]("org.apache.spark.scheduler.SparkListenerEvent.logEvent"),
        ProblemFilters.exclude[ReversedMissingMethodProblem]("org.apache.spark.sql.sources.OutputWriterFactory.newInstance")
      ) ++ Seq(
        // [SPARK-14014] Replace existing analysis.Catalog with SessionCatalog
        ProblemFilters.exclude[DirectMissingMethodProblem]("org.apache.spark.sql.SQLContext.this")
      ) ++ Seq(
        // [SPARK-13928] Move org.apache.spark.Logging into org.apache.spark.internal.Logging
        ProblemFilters.exclude[MissingClassProblem]("org.apache.spark.Logging"),
        (problem: Problem) => problem match {
          case MissingTypesProblem(_, missing)
            if missing.map(_.fullName).sameElements(Seq("org.apache.spark.Logging")) => false
          case _ => true
        }
      ) ++ Seq(
        // [SPARK-13990] Automatically pick serializer when caching RDDs
        ProblemFilters.exclude[DirectMissingMethodProblem]("org.apache.spark.network.netty.NettyBlockTransferService.uploadBlock")
      ) ++ Seq(
        // [SPARK-14089][CORE][MLLIB] Remove methods that has been deprecated since 1.1, 1.2, 1.3, 1.4, and 1.5
        ProblemFilters.exclude[DirectMissingMethodProblem]("org.apache.spark.SparkEnv.getThreadLocal"),
        ProblemFilters.exclude[DirectMissingMethodProblem]("org.apache.spark.mllib.rdd.RDDFunctions.treeReduce"),
        ProblemFilters.exclude[DirectMissingMethodProblem]("org.apache.spark.mllib.rdd.RDDFunctions.treeAggregate"),
        ProblemFilters.exclude[DirectMissingMethodProblem]("org.apache.spark.mllib.tree.configuration.Strategy.defaultStategy"),
        ProblemFilters.exclude[IncompatibleMethTypeProblem]("org.apache.spark.mllib.util.MLUtils.loadLibSVMFile"),
        ProblemFilters.exclude[IncompatibleMethTypeProblem]("org.apache.spark.mllib.util.MLUtils.loadLibSVMFile"),
        ProblemFilters.exclude[DirectMissingMethodProblem]("org.apache.spark.mllib.util.MLUtils.loadLibSVMFile"),
        ProblemFilters.exclude[DirectMissingMethodProblem]("org.apache.spark.mllib.util.MLUtils.saveLabeledData"),
        ProblemFilters.exclude[DirectMissingMethodProblem]("org.apache.spark.mllib.util.MLUtils.loadLabeledData"),
        ProblemFilters.exclude[DirectMissingMethodProblem]("org.apache.spark.mllib.optimization.LBFGS.setMaxNumIterations"),
        ProblemFilters.exclude[DirectMissingMethodProblem]("org.apache.spark.ml.evaluation.BinaryClassificationEvaluator.setScoreCol")
      ) ++ Seq(
        // [SPARK-14205][SQL] remove trait Queryable
        ProblemFilters.exclude[MissingTypesProblem]("org.apache.spark.sql.Dataset")
      ) ++ Seq(
        // [SPARK-11262][ML] Unit test for gradient, loss layers, memory management
        // for multilayer perceptron.
        // This class is marked as `private`.
        ProblemFilters.exclude[MissingClassProblem]("org.apache.spark.ml.ann.SoftmaxFunction")
      ) ++ Seq(
        // [SPARK-13674][SQL] Add wholestage codegen support to Sample
        ProblemFilters.exclude[IncompatibleMethTypeProblem]("org.apache.spark.util.random.PoissonSampler.this"),
        ProblemFilters.exclude[DirectMissingMethodProblem]("org.apache.spark.util.random.PoissonSampler.this")
      ) ++ Seq(
        // [SPARK-13430][ML] moved featureCol from LinearRegressionModelSummary to LinearRegressionSummary
        ProblemFilters.exclude[MissingMethodProblem]("org.apache.spark.ml.regression.LinearRegressionSummary.this")
      ) ++ Seq(
        // [SPARK-14437][Core] Use the address that NettyBlockTransferService listens to create BlockManagerId
        ProblemFilters.exclude[DirectMissingMethodProblem]("org.apache.spark.network.netty.NettyBlockTransferService.this")
      ) ++ Seq(
        // [SPARK-13048][ML][MLLIB] keepLastCheckpoint option for LDA EM optimizer
        ProblemFilters.exclude[DirectMissingMethodProblem]("org.apache.spark.mllib.clustering.DistributedLDAModel.this")
      ) ++ Seq(
        // [SPARK-14475] Propagate user-defined context from driver to executors
        ProblemFilters.exclude[ReversedMissingMethodProblem]("org.apache.spark.TaskContext.getLocalProperty"),
        // [SPARK-14617] Remove deprecated APIs in TaskMetrics
        ProblemFilters.exclude[MissingClassProblem]("org.apache.spark.executor.InputMetrics$"),
        ProblemFilters.exclude[MissingClassProblem]("org.apache.spark.executor.OutputMetrics$"),
        // [SPARK-14628] Simplify task metrics by always tracking read/write metrics
        ProblemFilters.exclude[DirectMissingMethodProblem]("org.apache.spark.executor.InputMetrics.readMethod"),
        ProblemFilters.exclude[DirectMissingMethodProblem]("org.apache.spark.executor.OutputMetrics.writeMethod")
      ) ++ Seq(
        // SPARK-14628: Always track input/output/shuffle metrics
        ProblemFilters.exclude[DirectMissingMethodProblem]("org.apache.spark.status.api.v1.ShuffleReadMetrics.totalBlocksFetched"),
        ProblemFilters.exclude[IncompatibleMethTypeProblem]("org.apache.spark.status.api.v1.ShuffleReadMetrics.this"),
        ProblemFilters.exclude[IncompatibleResultTypeProblem]("org.apache.spark.status.api.v1.TaskMetrics.inputMetrics"),
        ProblemFilters.exclude[IncompatibleResultTypeProblem]("org.apache.spark.status.api.v1.TaskMetrics.outputMetrics"),
        ProblemFilters.exclude[IncompatibleResultTypeProblem]("org.apache.spark.status.api.v1.TaskMetrics.shuffleWriteMetrics"),
        ProblemFilters.exclude[IncompatibleResultTypeProblem]("org.apache.spark.status.api.v1.TaskMetrics.shuffleReadMetrics"),
        ProblemFilters.exclude[IncompatibleMethTypeProblem]("org.apache.spark.status.api.v1.TaskMetrics.this"),
        ProblemFilters.exclude[IncompatibleResultTypeProblem]("org.apache.spark.status.api.v1.TaskMetricDistributions.inputMetrics"),
        ProblemFilters.exclude[IncompatibleResultTypeProblem]("org.apache.spark.status.api.v1.TaskMetricDistributions.outputMetrics"),
        ProblemFilters.exclude[IncompatibleResultTypeProblem]("org.apache.spark.status.api.v1.TaskMetricDistributions.shuffleWriteMetrics"),
        ProblemFilters.exclude[IncompatibleResultTypeProblem]("org.apache.spark.status.api.v1.TaskMetricDistributions.shuffleReadMetrics"),
        ProblemFilters.exclude[IncompatibleMethTypeProblem]("org.apache.spark.status.api.v1.TaskMetricDistributions.this")
      ) ++ Seq(
        // SPARK-13643: Move functionality from SQLContext to SparkSession
        ProblemFilters.exclude[DirectMissingMethodProblem]("org.apache.spark.sql.SQLContext.getSchema")
      ) ++ Seq(
        // [SPARK-14407] Hides HadoopFsRelation related data source API into execution package
        ProblemFilters.exclude[MissingClassProblem]("org.apache.spark.sql.sources.OutputWriter"),
        ProblemFilters.exclude[MissingClassProblem]("org.apache.spark.sql.sources.OutputWriterFactory")
      ) ++ Seq(
        // SPARK-14734: Add conversions between mllib and ml Vector, Matrix types
        ProblemFilters.exclude[ReversedMissingMethodProblem]("org.apache.spark.mllib.linalg.Vector.asML"),
        ProblemFilters.exclude[ReversedMissingMethodProblem]("org.apache.spark.mllib.linalg.Matrix.asML")
      ) ++ Seq(
        // SPARK-14704: Create accumulators in TaskMetrics
        ProblemFilters.exclude[DirectMissingMethodProblem]("org.apache.spark.executor.InputMetrics.this"),
        ProblemFilters.exclude[DirectMissingMethodProblem]("org.apache.spark.executor.OutputMetrics.this")
      ) ++ Seq(
        // SPARK-14861: Replace internal usages of SQLContext with SparkSession
        ProblemFilters.exclude[IncompatibleMethTypeProblem](
          "org.apache.spark.ml.clustering.LocalLDAModel.this"),
        ProblemFilters.exclude[IncompatibleMethTypeProblem](
          "org.apache.spark.ml.clustering.DistributedLDAModel.this"),
        ProblemFilters.exclude[IncompatibleMethTypeProblem](
          "org.apache.spark.ml.clustering.LDAModel.this"),
        ProblemFilters.exclude[DirectMissingMethodProblem](
          "org.apache.spark.ml.clustering.LDAModel.sqlContext"),
        ProblemFilters.exclude[IncompatibleMethTypeProblem](
          "org.apache.spark.sql.Dataset.this"),
        ProblemFilters.exclude[IncompatibleMethTypeProblem](
          "org.apache.spark.sql.DataFrameReader.this")
      ) ++ Seq(
        // SPARK-14542 configurable buffer size for pipe RDD
        ProblemFilters.exclude[DirectMissingMethodProblem]("org.apache.spark.rdd.RDD.pipe"),
        ProblemFilters.exclude[ReversedMissingMethodProblem]("org.apache.spark.api.java.JavaRDDLike.pipe")
      ) ++ Seq(
        // [SPARK-4452][Core]Shuffle data structures can starve others on the same thread for memory
        ProblemFilters.exclude[IncompatibleTemplateDefProblem]("org.apache.spark.util.collection.Spillable")
      ) ++ Seq(
        // [SPARK-14952][Core][ML] Remove methods deprecated in 1.6
        ProblemFilters.exclude[DirectMissingMethodProblem]("org.apache.spark.input.PortableDataStream.close"),
        ProblemFilters.exclude[DirectMissingMethodProblem]("org.apache.spark.ml.classification.LogisticRegressionModel.weights"),
        ProblemFilters.exclude[DirectMissingMethodProblem]("org.apache.spark.ml.regression.LinearRegressionModel.weights")
      ) ++ Seq(
        // [SPARK-10653] [Core] Remove unnecessary things from SparkEnv
        ProblemFilters.exclude[DirectMissingMethodProblem]("org.apache.spark.SparkEnv.sparkFilesDir"),
        ProblemFilters.exclude[DirectMissingMethodProblem]("org.apache.spark.SparkEnv.blockTransferService")
      ) ++ Seq(
        // SPARK-14654: New accumulator API
        ProblemFilters.exclude[MissingTypesProblem]("org.apache.spark.ExceptionFailure$"),
        ProblemFilters.exclude[DirectMissingMethodProblem]("org.apache.spark.ExceptionFailure.apply"),
        ProblemFilters.exclude[DirectMissingMethodProblem]("org.apache.spark.ExceptionFailure.metrics"),
        ProblemFilters.exclude[DirectMissingMethodProblem]("org.apache.spark.ExceptionFailure.copy"),
        ProblemFilters.exclude[DirectMissingMethodProblem]("org.apache.spark.ExceptionFailure.this"),
        ProblemFilters.exclude[IncompatibleResultTypeProblem]("org.apache.spark.executor.ShuffleReadMetrics.remoteBlocksFetched"),
        ProblemFilters.exclude[IncompatibleResultTypeProblem]("org.apache.spark.executor.ShuffleReadMetrics.totalBlocksFetched"),
        ProblemFilters.exclude[IncompatibleResultTypeProblem]("org.apache.spark.executor.ShuffleReadMetrics.localBlocksFetched"),
        ProblemFilters.exclude[IncompatibleResultTypeProblem]("org.apache.spark.status.api.v1.ShuffleReadMetrics.remoteBlocksFetched"),
        ProblemFilters.exclude[IncompatibleResultTypeProblem]("org.apache.spark.status.api.v1.ShuffleReadMetrics.localBlocksFetched")
      ) ++ Seq(
<<<<<<< HEAD
        // [SPARK-14483][WEBUI] Display user name foreach job and query
        ProblemFilters.exclude[DirectMissingMethodProblem]("org.apache.spark.scheduler.SparkListenerJobStart.copy"),
        ProblemFilters.exclude[DirectMissingMethodProblem]("org.apache.spark.scheduler.SparkListenerJobStart.this"),
        ProblemFilters.exclude[MissingTypesProblem]("org.apache.spark.scheduler.SparkListenerJobStart$"),
        ProblemFilters.exclude[DirectMissingMethodProblem]("org.apache.spark.scheduler.SparkListenerJobStart.apply")
=======
        // [SPARK-14615][ML] Use the new ML Vector and Matrix in the ML pipeline based algorithms
        ProblemFilters.exclude[IncompatibleResultTypeProblem]("org.apache.spark.ml.clustering.LDAModel.getOldDocConcentration"),
        ProblemFilters.exclude[IncompatibleResultTypeProblem]("org.apache.spark.ml.clustering.LDAModel.estimatedDocConcentration"),
        ProblemFilters.exclude[IncompatibleResultTypeProblem]("org.apache.spark.ml.clustering.LDAModel.topicsMatrix"),
        ProblemFilters.exclude[IncompatibleResultTypeProblem]("org.apache.spark.ml.clustering.KMeansModel.clusterCenters"),
        ProblemFilters.exclude[IncompatibleMethTypeProblem]("org.apache.spark.ml.classification.LabelConverter.decodeLabel"),
        ProblemFilters.exclude[IncompatibleMethTypeProblem]("org.apache.spark.ml.classification.LabelConverter.encodeLabeledPoint"),
        ProblemFilters.exclude[IncompatibleResultTypeProblem]("org.apache.spark.ml.classification.MultilayerPerceptronClassificationModel.weights"),
        ProblemFilters.exclude[IncompatibleMethTypeProblem]("org.apache.spark.ml.classification.MultilayerPerceptronClassificationModel.predict"),
        ProblemFilters.exclude[IncompatibleMethTypeProblem]("org.apache.spark.ml.classification.MultilayerPerceptronClassificationModel.this"),
        ProblemFilters.exclude[IncompatibleMethTypeProblem]("org.apache.spark.ml.classification.NaiveBayesModel.predictRaw"),
        ProblemFilters.exclude[IncompatibleMethTypeProblem]("org.apache.spark.ml.classification.NaiveBayesModel.raw2probabilityInPlace"),
        ProblemFilters.exclude[IncompatibleResultTypeProblem]("org.apache.spark.ml.classification.NaiveBayesModel.theta"),
        ProblemFilters.exclude[IncompatibleResultTypeProblem]("org.apache.spark.ml.classification.NaiveBayesModel.pi"),
        ProblemFilters.exclude[IncompatibleMethTypeProblem]("org.apache.spark.ml.classification.NaiveBayesModel.this"),
        ProblemFilters.exclude[IncompatibleMethTypeProblem]("org.apache.spark.ml.classification.LogisticRegressionModel.probability2prediction"),
        ProblemFilters.exclude[IncompatibleMethTypeProblem]("org.apache.spark.ml.classification.LogisticRegressionModel.predictRaw"),
        ProblemFilters.exclude[IncompatibleMethTypeProblem]("org.apache.spark.ml.classification.LogisticRegressionModel.raw2prediction"),
        ProblemFilters.exclude[IncompatibleMethTypeProblem]("org.apache.spark.ml.classification.LogisticRegressionModel.raw2probabilityInPlace"),
        ProblemFilters.exclude[IncompatibleMethTypeProblem]("org.apache.spark.ml.classification.LogisticRegressionModel.predict"),
        ProblemFilters.exclude[IncompatibleResultTypeProblem]("org.apache.spark.ml.classification.LogisticRegressionModel.coefficients"),
        ProblemFilters.exclude[IncompatibleMethTypeProblem]("org.apache.spark.ml.classification.LogisticRegressionModel.this"),
        ProblemFilters.exclude[IncompatibleMethTypeProblem]("org.apache.spark.ml.classification.ClassificationModel.raw2prediction"),
        ProblemFilters.exclude[IncompatibleResultTypeProblem]("org.apache.spark.ml.classification.ClassificationModel.predictRaw"),
        ProblemFilters.exclude[ReversedMissingMethodProblem]("org.apache.spark.ml.classification.ClassificationModel.predictRaw"),
        ProblemFilters.exclude[IncompatibleResultTypeProblem]("org.apache.spark.ml.feature.ElementwiseProduct.getScalingVec"),
        ProblemFilters.exclude[IncompatibleMethTypeProblem]("org.apache.spark.ml.feature.ElementwiseProduct.setScalingVec"),
        ProblemFilters.exclude[IncompatibleResultTypeProblem]("org.apache.spark.ml.feature.PCAModel.pc"),
        ProblemFilters.exclude[IncompatibleResultTypeProblem]("org.apache.spark.ml.feature.MinMaxScalerModel.originalMax"),
        ProblemFilters.exclude[IncompatibleResultTypeProblem]("org.apache.spark.ml.feature.MinMaxScalerModel.originalMin"),
        ProblemFilters.exclude[IncompatibleMethTypeProblem]("org.apache.spark.ml.feature.MinMaxScalerModel.this"),
        ProblemFilters.exclude[IncompatibleMethTypeProblem]("org.apache.spark.ml.feature.Word2VecModel.findSynonyms"),
        ProblemFilters.exclude[IncompatibleResultTypeProblem]("org.apache.spark.ml.feature.IDFModel.idf"),
        ProblemFilters.exclude[IncompatibleResultTypeProblem]("org.apache.spark.ml.feature.StandardScalerModel.mean"),
        ProblemFilters.exclude[IncompatibleMethTypeProblem]("org.apache.spark.ml.feature.StandardScalerModel.this"),
        ProblemFilters.exclude[IncompatibleResultTypeProblem]("org.apache.spark.ml.feature.StandardScalerModel.std"),
        ProblemFilters.exclude[IncompatibleMethTypeProblem]("org.apache.spark.ml.regression.AFTSurvivalRegressionModel.predict"),
        ProblemFilters.exclude[IncompatibleResultTypeProblem]("org.apache.spark.ml.regression.AFTSurvivalRegressionModel.coefficients"),
        ProblemFilters.exclude[IncompatibleMethTypeProblem]("org.apache.spark.ml.regression.AFTSurvivalRegressionModel.predictQuantiles"),
        ProblemFilters.exclude[IncompatibleMethTypeProblem]("org.apache.spark.ml.regression.AFTSurvivalRegressionModel.this"),
        ProblemFilters.exclude[IncompatibleResultTypeProblem]("org.apache.spark.ml.regression.IsotonicRegressionModel.predictions"),
        ProblemFilters.exclude[IncompatibleResultTypeProblem]("org.apache.spark.ml.regression.IsotonicRegressionModel.boundaries"),
        ProblemFilters.exclude[IncompatibleMethTypeProblem]("org.apache.spark.ml.regression.LinearRegressionModel.predict"),
        ProblemFilters.exclude[IncompatibleResultTypeProblem]("org.apache.spark.ml.regression.LinearRegressionModel.coefficients"),
        ProblemFilters.exclude[IncompatibleMethTypeProblem]("org.apache.spark.ml.regression.LinearRegressionModel.this")
      ) ++ Seq(
        // [SPARK-15290] Move annotations, like @Since / @DeveloperApi, into spark-tags
        ProblemFilters.exclude[MissingClassProblem]("org.apache.spark.annotation.package$"),
        ProblemFilters.exclude[MissingClassProblem]("org.apache.spark.annotation.package"),
        ProblemFilters.exclude[MissingClassProblem]("org.apache.spark.annotation.Private"),
        ProblemFilters.exclude[MissingClassProblem]("org.apache.spark.annotation.AlphaComponent"),
        ProblemFilters.exclude[MissingClassProblem]("org.apache.spark.annotation.Experimental"),
        ProblemFilters.exclude[MissingClassProblem]("org.apache.spark.annotation.DeveloperApi")
>>>>>>> 2a5db9c1
      )

    case v if v.startsWith("1.6") =>
      Seq(
        MimaBuild.excludeSparkPackage("deploy"),
        MimaBuild.excludeSparkPackage("network"),
        MimaBuild.excludeSparkPackage("unsafe"),
        // These are needed if checking against the sbt build, since they are part of
        // the maven-generated artifacts in 1.3.
        excludePackage("org.spark-project.jetty"),
        MimaBuild.excludeSparkPackage("unused"),
        // SQL execution is considered private.
        excludePackage("org.apache.spark.sql.execution"),
        // SQL columnar is considered private.
        excludePackage("org.apache.spark.sql.columnar"),
        // The shuffle package is considered private.
        excludePackage("org.apache.spark.shuffle"),
        // The collections utilities are considered private.
        excludePackage("org.apache.spark.util.collection")
      ) ++
      MimaBuild.excludeSparkClass("streaming.flume.FlumeTestUtils") ++
      MimaBuild.excludeSparkClass("streaming.flume.PollingFlumeTestUtils") ++
      Seq(
        // MiMa does not deal properly with sealed traits
        ProblemFilters.exclude[MissingMethodProblem](
          "org.apache.spark.ml.classification.LogisticRegressionSummary.featuresCol")
      ) ++ Seq(
        // SPARK-11530
        ProblemFilters.exclude[MissingMethodProblem]("org.apache.spark.mllib.feature.PCAModel.this")
      ) ++ Seq(
        // SPARK-10381 Fix types / units in private AskPermissionToCommitOutput RPC message.
        // This class is marked as `private` but MiMa still seems to be confused by the change.
        ProblemFilters.exclude[MissingMethodProblem](
          "org.apache.spark.scheduler.AskPermissionToCommitOutput.task"),
        ProblemFilters.exclude[IncompatibleResultTypeProblem](
          "org.apache.spark.scheduler.AskPermissionToCommitOutput.copy$default$2"),
        ProblemFilters.exclude[IncompatibleMethTypeProblem](
          "org.apache.spark.scheduler.AskPermissionToCommitOutput.copy"),
        ProblemFilters.exclude[MissingMethodProblem](
          "org.apache.spark.scheduler.AskPermissionToCommitOutput.taskAttempt"),
        ProblemFilters.exclude[IncompatibleResultTypeProblem](
          "org.apache.spark.scheduler.AskPermissionToCommitOutput.copy$default$3"),
        ProblemFilters.exclude[IncompatibleMethTypeProblem](
          "org.apache.spark.scheduler.AskPermissionToCommitOutput.this"),
        ProblemFilters.exclude[IncompatibleMethTypeProblem](
          "org.apache.spark.scheduler.AskPermissionToCommitOutput.apply")
      ) ++ Seq(
        ProblemFilters.exclude[MissingClassProblem](
          "org.apache.spark.shuffle.FileShuffleBlockResolver$ShuffleFileGroup")
      ) ++ Seq(
        ProblemFilters.exclude[MissingMethodProblem](
          "org.apache.spark.ml.regression.LeastSquaresAggregator.add"),
        ProblemFilters.exclude[MissingMethodProblem](
          "org.apache.spark.ml.regression.LeastSquaresCostFun.this"),
        ProblemFilters.exclude[MissingMethodProblem](
          "org.apache.spark.sql.SQLContext.clearLastInstantiatedContext"),
        ProblemFilters.exclude[MissingMethodProblem](
          "org.apache.spark.sql.SQLContext.setLastInstantiatedContext"),
        ProblemFilters.exclude[MissingClassProblem](
          "org.apache.spark.sql.SQLContext$SQLSession"),
        ProblemFilters.exclude[MissingMethodProblem](
          "org.apache.spark.sql.SQLContext.detachSession"),
        ProblemFilters.exclude[MissingMethodProblem](
          "org.apache.spark.sql.SQLContext.tlSession"),
        ProblemFilters.exclude[MissingMethodProblem](
          "org.apache.spark.sql.SQLContext.defaultSession"),
        ProblemFilters.exclude[MissingMethodProblem](
          "org.apache.spark.sql.SQLContext.currentSession"),
        ProblemFilters.exclude[MissingMethodProblem](
          "org.apache.spark.sql.SQLContext.openSession"),
        ProblemFilters.exclude[MissingMethodProblem](
          "org.apache.spark.sql.SQLContext.setSession"),
        ProblemFilters.exclude[MissingMethodProblem](
          "org.apache.spark.sql.SQLContext.createSession")
      ) ++ Seq(
        ProblemFilters.exclude[MissingMethodProblem](
          "org.apache.spark.SparkContext.preferredNodeLocationData_="),
        ProblemFilters.exclude[MissingClassProblem](
          "org.apache.spark.rdd.MapPartitionsWithPreparationRDD"),
        ProblemFilters.exclude[MissingClassProblem](
          "org.apache.spark.rdd.MapPartitionsWithPreparationRDD$"),
        ProblemFilters.exclude[MissingClassProblem]("org.apache.spark.sql.SparkSQLParser")
      ) ++ Seq(
        // SPARK-11485
        ProblemFilters.exclude[MissingMethodProblem]("org.apache.spark.sql.DataFrameHolder.df"),
        // SPARK-11541 mark various JDBC dialects as private
        ProblemFilters.exclude[MissingMethodProblem]("org.apache.spark.sql.jdbc.NoopDialect.productElement"),
        ProblemFilters.exclude[MissingMethodProblem]("org.apache.spark.sql.jdbc.NoopDialect.productArity"),
        ProblemFilters.exclude[MissingMethodProblem]("org.apache.spark.sql.jdbc.NoopDialect.canEqual"),
        ProblemFilters.exclude[MissingMethodProblem]("org.apache.spark.sql.jdbc.NoopDialect.productIterator"),
        ProblemFilters.exclude[MissingMethodProblem]("org.apache.spark.sql.jdbc.NoopDialect.productPrefix"),
        ProblemFilters.exclude[MissingMethodProblem]("org.apache.spark.sql.jdbc.NoopDialect.toString"),
        ProblemFilters.exclude[MissingMethodProblem]("org.apache.spark.sql.jdbc.NoopDialect.hashCode"),
        ProblemFilters.exclude[MissingTypesProblem]("org.apache.spark.sql.jdbc.PostgresDialect$"),
        ProblemFilters.exclude[MissingMethodProblem]("org.apache.spark.sql.jdbc.PostgresDialect.productElement"),
        ProblemFilters.exclude[MissingMethodProblem]("org.apache.spark.sql.jdbc.PostgresDialect.productArity"),
        ProblemFilters.exclude[MissingMethodProblem]("org.apache.spark.sql.jdbc.PostgresDialect.canEqual"),
        ProblemFilters.exclude[MissingMethodProblem]("org.apache.spark.sql.jdbc.PostgresDialect.productIterator"),
        ProblemFilters.exclude[MissingMethodProblem]("org.apache.spark.sql.jdbc.PostgresDialect.productPrefix"),
        ProblemFilters.exclude[MissingMethodProblem]("org.apache.spark.sql.jdbc.PostgresDialect.toString"),
        ProblemFilters.exclude[MissingMethodProblem]("org.apache.spark.sql.jdbc.PostgresDialect.hashCode"),
        ProblemFilters.exclude[MissingTypesProblem]("org.apache.spark.sql.jdbc.NoopDialect$")
      ) ++ Seq (
        ProblemFilters.exclude[MissingMethodProblem](
          "org.apache.spark.status.api.v1.ApplicationInfo.this"),
        ProblemFilters.exclude[MissingMethodProblem](
          "org.apache.spark.status.api.v1.StageData.this")
      ) ++ Seq(
        // SPARK-11766 add toJson to Vector
        ProblemFilters.exclude[MissingMethodProblem](
          "org.apache.spark.mllib.linalg.Vector.toJson")
      ) ++ Seq(
        // SPARK-9065 Support message handler in Kafka Python API
        ProblemFilters.exclude[MissingMethodProblem](
          "org.apache.spark.streaming.kafka.KafkaUtilsPythonHelper.createDirectStream"),
        ProblemFilters.exclude[MissingMethodProblem](
          "org.apache.spark.streaming.kafka.KafkaUtilsPythonHelper.createRDD")
      ) ++ Seq(
        // SPARK-4557 Changed foreachRDD to use VoidFunction
        ProblemFilters.exclude[MissingMethodProblem](
          "org.apache.spark.streaming.api.java.JavaDStreamLike.foreachRDD")
      ) ++ Seq(
        // SPARK-11996 Make the executor thread dump work again
        ProblemFilters.exclude[MissingClassProblem]("org.apache.spark.executor.ExecutorEndpoint"),
        ProblemFilters.exclude[MissingClassProblem]("org.apache.spark.executor.ExecutorEndpoint$"),
        ProblemFilters.exclude[MissingClassProblem](
          "org.apache.spark.storage.BlockManagerMessages$GetRpcHostPortForExecutor"),
        ProblemFilters.exclude[MissingClassProblem](
          "org.apache.spark.storage.BlockManagerMessages$GetRpcHostPortForExecutor$")
      ) ++ Seq(
        // SPARK-3580 Add getNumPartitions method to JavaRDD
        ProblemFilters.exclude[MissingMethodProblem](
          "org.apache.spark.api.java.JavaRDDLike.getNumPartitions")
      ) ++ Seq(
        // SPARK-12149 Added new fields to ExecutorSummary
        ProblemFilters.exclude[MissingMethodProblem]("org.apache.spark.status.api.v1.ExecutorSummary.this")
      ) ++
      // SPARK-11314: YARN backend moved to yarn sub-module and MiMA complains even though it's a
      // private class.
      MimaBuild.excludeSparkClass("scheduler.cluster.YarnSchedulerBackend$YarnSchedulerEndpoint")
    case v if v.startsWith("1.5") =>
      Seq(
        MimaBuild.excludeSparkPackage("network"),
        MimaBuild.excludeSparkPackage("deploy"),
        // These are needed if checking against the sbt build, since they are part of
        // the maven-generated artifacts in 1.3.
        excludePackage("org.spark-project.jetty"),
        MimaBuild.excludeSparkPackage("unused"),
        // JavaRDDLike is not meant to be extended by user programs
        ProblemFilters.exclude[MissingMethodProblem](
          "org.apache.spark.api.java.JavaRDDLike.partitioner"),
        // Modification of private static method
        ProblemFilters.exclude[IncompatibleMethTypeProblem](
          "org.apache.spark.streaming.kafka.KafkaUtils.org$apache$spark$streaming$kafka$KafkaUtils$$leadersForRanges"),
        // Mima false positive (was a private[spark] class)
        ProblemFilters.exclude[MissingClassProblem](
          "org.apache.spark.util.collection.PairIterator"),
        // Removing a testing method from a private class
        ProblemFilters.exclude[MissingMethodProblem](
          "org.apache.spark.streaming.kafka.KafkaTestUtils.waitUntilLeaderOffset"),
        // While private MiMa is still not happy about the changes,
        ProblemFilters.exclude[MissingMethodProblem](
          "org.apache.spark.ml.regression.LeastSquaresAggregator.this"),
        ProblemFilters.exclude[MissingMethodProblem](
          "org.apache.spark.ml.regression.LeastSquaresCostFun.this"),
        ProblemFilters.exclude[MissingMethodProblem](
          "org.apache.spark.ml.classification.LogisticCostFun.this"),
        // SQL execution is considered private.
        excludePackage("org.apache.spark.sql.execution"),
        // The old JSON RDD is removed in favor of streaming Jackson
        ProblemFilters.exclude[MissingClassProblem]("org.apache.spark.sql.json.JsonRDD$"),
        ProblemFilters.exclude[MissingClassProblem]("org.apache.spark.sql.json.JsonRDD"),
        // local function inside a method
        ProblemFilters.exclude[MissingMethodProblem](
          "org.apache.spark.sql.SQLContext.org$apache$spark$sql$SQLContext$$needsConversion$1"),
        ProblemFilters.exclude[MissingMethodProblem](
          "org.apache.spark.sql.UDFRegistration.org$apache$spark$sql$UDFRegistration$$builder$24")
      ) ++ Seq(
        // SPARK-8479 Add numNonzeros and numActives to Matrix.
        ProblemFilters.exclude[MissingMethodProblem](
          "org.apache.spark.mllib.linalg.Matrix.numNonzeros"),
        ProblemFilters.exclude[MissingMethodProblem](
          "org.apache.spark.mllib.linalg.Matrix.numActives")
      ) ++ Seq(
        // SPARK-8914 Remove RDDApi
        ProblemFilters.exclude[MissingClassProblem]("org.apache.spark.sql.RDDApi")
      ) ++ Seq(
        // SPARK-7292 Provide operator to truncate lineage cheaply
        ProblemFilters.exclude[AbstractClassProblem](
          "org.apache.spark.rdd.RDDCheckpointData"),
        ProblemFilters.exclude[AbstractClassProblem](
          "org.apache.spark.rdd.CheckpointRDD")
      ) ++ Seq(
        // SPARK-8701 Add input metadata in the batch page.
        ProblemFilters.exclude[MissingClassProblem](
          "org.apache.spark.streaming.scheduler.InputInfo$"),
        ProblemFilters.exclude[MissingClassProblem](
          "org.apache.spark.streaming.scheduler.InputInfo")
      ) ++ Seq(
        // SPARK-6797 Support YARN modes for SparkR
        ProblemFilters.exclude[MissingMethodProblem](
          "org.apache.spark.api.r.PairwiseRRDD.this"),
        ProblemFilters.exclude[MissingMethodProblem](
          "org.apache.spark.api.r.RRDD.createRWorker"),
        ProblemFilters.exclude[MissingMethodProblem](
          "org.apache.spark.api.r.RRDD.this"),
        ProblemFilters.exclude[MissingMethodProblem](
          "org.apache.spark.api.r.StringRRDD.this"),
        ProblemFilters.exclude[MissingMethodProblem](
          "org.apache.spark.api.r.BaseRRDD.this")
      ) ++ Seq(
        // SPARK-7422 add argmax for sparse vectors
        ProblemFilters.exclude[MissingMethodProblem](
          "org.apache.spark.mllib.linalg.Vector.argmax")
      ) ++ Seq(
        // SPARK-8906 Move all internal data source classes into execution.datasources
        ProblemFilters.exclude[MissingClassProblem]("org.apache.spark.sql.sources.ResolvedDataSource"),
        ProblemFilters.exclude[MissingClassProblem]("org.apache.spark.sql.sources.PreInsertCastAndRename$"),
        ProblemFilters.exclude[MissingClassProblem]("org.apache.spark.sql.sources.CreateTableUsingAsSelect$"),
        ProblemFilters.exclude[MissingClassProblem]("org.apache.spark.sql.sources.InsertIntoDataSource$"),
        ProblemFilters.exclude[MissingClassProblem]("org.apache.spark.sql.sources.PartitioningUtils$PartitionValues$"),
        ProblemFilters.exclude[MissingClassProblem]("org.apache.spark.sql.sources.DefaultWriterContainer"),
        ProblemFilters.exclude[MissingClassProblem]("org.apache.spark.sql.sources.PartitioningUtils$PartitionValues"),
        ProblemFilters.exclude[MissingClassProblem]("org.apache.spark.sql.sources.RefreshTable$"),
        ProblemFilters.exclude[MissingClassProblem]("org.apache.spark.sql.sources.CreateTempTableUsing$"),
        ProblemFilters.exclude[MissingClassProblem]("org.apache.spark.sql.sources.PartitionSpec"),
        ProblemFilters.exclude[MissingClassProblem]("org.apache.spark.sql.sources.DynamicPartitionWriterContainer"),
        ProblemFilters.exclude[MissingClassProblem]("org.apache.spark.sql.sources.CreateTableUsingAsSelect"),
        ProblemFilters.exclude[MissingClassProblem]("org.apache.spark.sql.sources.DescribeCommand$"),
        ProblemFilters.exclude[MissingClassProblem]("org.apache.spark.sql.sources.PartitioningUtils$"),
        ProblemFilters.exclude[MissingClassProblem]("org.apache.spark.sql.sources.PreInsertCastAndRename"),
        ProblemFilters.exclude[MissingClassProblem]("org.apache.spark.sql.sources.Partition$"),
        ProblemFilters.exclude[MissingClassProblem]("org.apache.spark.sql.sources.LogicalRelation$"),
        ProblemFilters.exclude[MissingClassProblem]("org.apache.spark.sql.sources.PartitioningUtils"),
        ProblemFilters.exclude[MissingClassProblem]("org.apache.spark.sql.sources.LogicalRelation"),
        ProblemFilters.exclude[MissingClassProblem]("org.apache.spark.sql.sources.Partition"),
        ProblemFilters.exclude[MissingClassProblem]("org.apache.spark.sql.sources.BaseWriterContainer"),
        ProblemFilters.exclude[MissingClassProblem]("org.apache.spark.sql.sources.PreWriteCheck"),
        ProblemFilters.exclude[MissingClassProblem]("org.apache.spark.sql.sources.CreateTableUsing"),
        ProblemFilters.exclude[MissingClassProblem]("org.apache.spark.sql.sources.RefreshTable"),
        ProblemFilters.exclude[MissingClassProblem]("org.apache.spark.sql.sources.DataSourceStrategy$"),
        ProblemFilters.exclude[MissingClassProblem]("org.apache.spark.sql.sources.CreateTempTableUsing"),
        ProblemFilters.exclude[MissingClassProblem]("org.apache.spark.sql.sources.CreateTempTableUsingAsSelect$"),
        ProblemFilters.exclude[MissingClassProblem]("org.apache.spark.sql.sources.CreateTempTableUsingAsSelect"),
        ProblemFilters.exclude[MissingClassProblem]("org.apache.spark.sql.sources.CreateTableUsing$"),
        ProblemFilters.exclude[MissingClassProblem]("org.apache.spark.sql.sources.ResolvedDataSource$"),
        ProblemFilters.exclude[MissingClassProblem]("org.apache.spark.sql.sources.PreWriteCheck$"),
        ProblemFilters.exclude[MissingClassProblem]("org.apache.spark.sql.sources.InsertIntoDataSource"),
        ProblemFilters.exclude[MissingClassProblem]("org.apache.spark.sql.sources.InsertIntoHadoopFsRelation"),
        ProblemFilters.exclude[MissingClassProblem]("org.apache.spark.sql.sources.DDLParser"),
        ProblemFilters.exclude[MissingClassProblem]("org.apache.spark.sql.sources.CaseInsensitiveMap"),
        ProblemFilters.exclude[MissingClassProblem]("org.apache.spark.sql.sources.InsertIntoHadoopFsRelation$"),
        ProblemFilters.exclude[MissingClassProblem]("org.apache.spark.sql.sources.DataSourceStrategy"),
        ProblemFilters.exclude[MissingClassProblem]("org.apache.spark.sql.sources.PartitionSpec$"),
        ProblemFilters.exclude[MissingClassProblem]("org.apache.spark.sql.sources.DescribeCommand"),
        ProblemFilters.exclude[MissingClassProblem]("org.apache.spark.sql.sources.DDLException"),
        // SPARK-9763 Minimize exposure of internal SQL classes
        excludePackage("org.apache.spark.sql.parquet"),
        excludePackage("org.apache.spark.sql.json"),
        ProblemFilters.exclude[MissingClassProblem]("org.apache.spark.sql.jdbc.JDBCRDD$DecimalConversion$"),
        ProblemFilters.exclude[MissingClassProblem]("org.apache.spark.sql.jdbc.JDBCPartition"),
        ProblemFilters.exclude[MissingClassProblem]("org.apache.spark.sql.jdbc.JdbcUtils$"),
        ProblemFilters.exclude[MissingClassProblem]("org.apache.spark.sql.jdbc.JDBCRDD$DecimalConversion"),
        ProblemFilters.exclude[MissingClassProblem]("org.apache.spark.sql.jdbc.JDBCPartitioningInfo$"),
        ProblemFilters.exclude[MissingClassProblem]("org.apache.spark.sql.jdbc.JDBCPartition$"),
        ProblemFilters.exclude[MissingClassProblem]("org.apache.spark.sql.jdbc.package"),
        ProblemFilters.exclude[MissingClassProblem]("org.apache.spark.sql.jdbc.JDBCRDD$JDBCConversion"),
        ProblemFilters.exclude[MissingClassProblem]("org.apache.spark.sql.jdbc.JDBCRDD$"),
        ProblemFilters.exclude[MissingClassProblem]("org.apache.spark.sql.jdbc.package$DriverWrapper"),
        ProblemFilters.exclude[MissingClassProblem]("org.apache.spark.sql.jdbc.JDBCRDD"),
        ProblemFilters.exclude[MissingClassProblem]("org.apache.spark.sql.jdbc.JDBCPartitioningInfo"),
        ProblemFilters.exclude[MissingClassProblem]("org.apache.spark.sql.jdbc.JdbcUtils"),
        ProblemFilters.exclude[MissingClassProblem]("org.apache.spark.sql.jdbc.DefaultSource"),
        ProblemFilters.exclude[MissingClassProblem]("org.apache.spark.sql.jdbc.JDBCRelation$"),
        ProblemFilters.exclude[MissingClassProblem]("org.apache.spark.sql.jdbc.package$"),
        ProblemFilters.exclude[MissingClassProblem]("org.apache.spark.sql.jdbc.JDBCRelation")
      ) ++ Seq(
        // SPARK-4751 Dynamic allocation for standalone mode
        ProblemFilters.exclude[MissingMethodProblem](
          "org.apache.spark.SparkContext.supportDynamicAllocation")
      ) ++ Seq(
        // SPARK-9580: Remove SQL test singletons
        ProblemFilters.exclude[MissingClassProblem](
          "org.apache.spark.sql.test.LocalSQLContext$SQLSession"),
        ProblemFilters.exclude[MissingClassProblem](
          "org.apache.spark.sql.test.LocalSQLContext"),
        ProblemFilters.exclude[MissingClassProblem](
          "org.apache.spark.sql.test.TestSQLContext"),
        ProblemFilters.exclude[MissingClassProblem](
          "org.apache.spark.sql.test.TestSQLContext$")
      ) ++ Seq(
        // SPARK-9704 Made ProbabilisticClassifier, Identifiable, VectorUDT public APIs
        ProblemFilters.exclude[IncompatibleResultTypeProblem](
          "org.apache.spark.mllib.linalg.VectorUDT.serialize")
      ) ++ Seq(
        // SPARK-10381 Fix types / units in private AskPermissionToCommitOutput RPC message.
        // This class is marked as `private` but MiMa still seems to be confused by the change.
        ProblemFilters.exclude[MissingMethodProblem](
          "org.apache.spark.scheduler.AskPermissionToCommitOutput.task"),
        ProblemFilters.exclude[IncompatibleResultTypeProblem](
          "org.apache.spark.scheduler.AskPermissionToCommitOutput.copy$default$2"),
        ProblemFilters.exclude[IncompatibleMethTypeProblem](
          "org.apache.spark.scheduler.AskPermissionToCommitOutput.copy"),
        ProblemFilters.exclude[MissingMethodProblem](
          "org.apache.spark.scheduler.AskPermissionToCommitOutput.taskAttempt"),
        ProblemFilters.exclude[IncompatibleResultTypeProblem](
          "org.apache.spark.scheduler.AskPermissionToCommitOutput.copy$default$3"),
        ProblemFilters.exclude[IncompatibleMethTypeProblem](
          "org.apache.spark.scheduler.AskPermissionToCommitOutput.this"),
        ProblemFilters.exclude[IncompatibleMethTypeProblem](
          "org.apache.spark.scheduler.AskPermissionToCommitOutput.apply")
      )

    case v if v.startsWith("1.4") =>
      Seq(
        MimaBuild.excludeSparkPackage("deploy"),
        MimaBuild.excludeSparkPackage("ml"),
        // SPARK-7910 Adding a method to get the partitioner to JavaRDD,
        ProblemFilters.exclude[MissingMethodProblem]("org.apache.spark.api.java.JavaRDDLike.partitioner"),
        // SPARK-5922 Adding a generalized diff(other: RDD[(VertexId, VD)]) to VertexRDD
        ProblemFilters.exclude[MissingMethodProblem]("org.apache.spark.graphx.VertexRDD.diff"),
        // These are needed if checking against the sbt build, since they are part of
        // the maven-generated artifacts in 1.3.
        excludePackage("org.spark-project.jetty"),
        MimaBuild.excludeSparkPackage("unused"),
        ProblemFilters.exclude[MissingClassProblem]("com.google.common.base.Optional"),
        ProblemFilters.exclude[IncompatibleResultTypeProblem](
          "org.apache.spark.rdd.JdbcRDD.compute"),
        ProblemFilters.exclude[IncompatibleResultTypeProblem](
          "org.apache.spark.broadcast.HttpBroadcastFactory.newBroadcast"),
        ProblemFilters.exclude[IncompatibleResultTypeProblem](
          "org.apache.spark.broadcast.TorrentBroadcastFactory.newBroadcast"),
        ProblemFilters.exclude[MissingClassProblem](
          "org.apache.spark.scheduler.OutputCommitCoordinator$OutputCommitCoordinatorEndpoint")
      ) ++ Seq(
        // SPARK-4655 - Making Stage an Abstract class broke binary compatibility even though
        // the stage class is defined as private[spark]
        ProblemFilters.exclude[AbstractClassProblem]("org.apache.spark.scheduler.Stage")
      ) ++ Seq(
        // SPARK-6510 Add a Graph#minus method acting as Set#difference
        ProblemFilters.exclude[MissingMethodProblem]("org.apache.spark.graphx.VertexRDD.minus")
      ) ++ Seq(
        // SPARK-6492 Fix deadlock in SparkContext.stop()
        ProblemFilters.exclude[MissingMethodProblem]("org.apache.spark.SparkContext.org$" +
            "apache$spark$SparkContext$$SPARK_CONTEXT_CONSTRUCTOR_LOCK")
      )++ Seq(
        // SPARK-6693 add tostring with max lines and width for matrix
        ProblemFilters.exclude[MissingMethodProblem](
          "org.apache.spark.mllib.linalg.Matrix.toString")
      )++ Seq(
        // SPARK-6703 Add getOrCreate method to SparkContext
        ProblemFilters.exclude[IncompatibleResultTypeProblem]
            ("org.apache.spark.SparkContext.org$apache$spark$SparkContext$$activeContext")
      )++ Seq(
        // SPARK-7090 Introduce LDAOptimizer to LDA to further improve extensibility
        ProblemFilters.exclude[MissingClassProblem](
          "org.apache.spark.mllib.clustering.LDA$EMOptimizer")
      ) ++ Seq(
        // SPARK-6756 add toSparse, toDense, numActives, numNonzeros, and compressed to Vector
        ProblemFilters.exclude[MissingMethodProblem](
          "org.apache.spark.mllib.linalg.Vector.compressed"),
        ProblemFilters.exclude[MissingMethodProblem](
          "org.apache.spark.mllib.linalg.Vector.toDense"),
        ProblemFilters.exclude[MissingMethodProblem](
          "org.apache.spark.mllib.linalg.Vector.numNonzeros"),
        ProblemFilters.exclude[MissingMethodProblem](
          "org.apache.spark.mllib.linalg.Vector.toSparse"),
        ProblemFilters.exclude[MissingMethodProblem](
          "org.apache.spark.mllib.linalg.Vector.numActives"),
        // SPARK-7681 add SparseVector support for gemv
        ProblemFilters.exclude[MissingMethodProblem](
          "org.apache.spark.mllib.linalg.Matrix.multiply"),
        ProblemFilters.exclude[MissingMethodProblem](
          "org.apache.spark.mllib.linalg.DenseMatrix.multiply"),
        ProblemFilters.exclude[MissingMethodProblem](
          "org.apache.spark.mllib.linalg.SparseMatrix.multiply")
      ) ++ Seq(
        // Execution should never be included as its always internal.
        MimaBuild.excludeSparkPackage("sql.execution"),
        // This `protected[sql]` method was removed in 1.3.1
        ProblemFilters.exclude[MissingMethodProblem](
          "org.apache.spark.sql.SQLContext.checkAnalysis"),
        // These `private[sql]` class were removed in 1.4.0:
        ProblemFilters.exclude[MissingClassProblem](
          "org.apache.spark.sql.execution.AddExchange"),
        ProblemFilters.exclude[MissingClassProblem](
          "org.apache.spark.sql.execution.AddExchange$"),
        ProblemFilters.exclude[MissingClassProblem](
          "org.apache.spark.sql.parquet.PartitionSpec"),
        ProblemFilters.exclude[MissingClassProblem](
          "org.apache.spark.sql.parquet.PartitionSpec$"),
        ProblemFilters.exclude[MissingClassProblem](
          "org.apache.spark.sql.parquet.Partition"),
        ProblemFilters.exclude[MissingClassProblem](
          "org.apache.spark.sql.parquet.Partition$"),
        ProblemFilters.exclude[MissingClassProblem](
          "org.apache.spark.sql.parquet.ParquetRelation2$PartitionValues"),
        ProblemFilters.exclude[MissingClassProblem](
          "org.apache.spark.sql.parquet.ParquetRelation2$PartitionValues$"),
        ProblemFilters.exclude[MissingClassProblem](
          "org.apache.spark.sql.parquet.ParquetRelation2"),
        ProblemFilters.exclude[MissingClassProblem](
          "org.apache.spark.sql.parquet.ParquetRelation2$"),
        ProblemFilters.exclude[MissingClassProblem](
          "org.apache.spark.sql.parquet.ParquetRelation2$MetadataCache"),
        // These test support classes were moved out of src/main and into src/test:
        ProblemFilters.exclude[MissingClassProblem](
          "org.apache.spark.sql.parquet.ParquetTestData"),
        ProblemFilters.exclude[MissingClassProblem](
          "org.apache.spark.sql.parquet.ParquetTestData$"),
        ProblemFilters.exclude[MissingClassProblem](
          "org.apache.spark.sql.parquet.TestGroupWriteSupport"),
        ProblemFilters.exclude[MissingClassProblem]("org.apache.spark.sql.CachedData"),
        ProblemFilters.exclude[MissingClassProblem]("org.apache.spark.sql.CachedData$"),
        ProblemFilters.exclude[MissingClassProblem]("org.apache.spark.sql.CacheManager"),
        // TODO: Remove the following rule once ParquetTest has been moved to src/test.
        ProblemFilters.exclude[MissingClassProblem](
          "org.apache.spark.sql.parquet.ParquetTest")
      ) ++ Seq(
        // SPARK-7530 Added StreamingContext.getState()
        ProblemFilters.exclude[MissingMethodProblem](
          "org.apache.spark.streaming.StreamingContext.state_=")
      ) ++ Seq(
        // SPARK-7081 changed ShuffleWriter from a trait to an abstract class and removed some
        // unnecessary type bounds in order to fix some compiler warnings that occurred when
        // implementing this interface in Java. Note that ShuffleWriter is private[spark].
        ProblemFilters.exclude[IncompatibleTemplateDefProblem](
          "org.apache.spark.shuffle.ShuffleWriter")
      ) ++ Seq(
        // SPARK-6888 make jdbc driver handling user definable
        // This patch renames some classes to API friendly names.
        ProblemFilters.exclude[MissingClassProblem]("org.apache.spark.sql.jdbc.DriverQuirks$"),
        ProblemFilters.exclude[MissingClassProblem]("org.apache.spark.sql.jdbc.DriverQuirks"),
        ProblemFilters.exclude[MissingClassProblem]("org.apache.spark.sql.jdbc.PostgresQuirks"),
        ProblemFilters.exclude[MissingClassProblem]("org.apache.spark.sql.jdbc.NoQuirks"),
        ProblemFilters.exclude[MissingClassProblem]("org.apache.spark.sql.jdbc.MySQLQuirks")
      )

    case v if v.startsWith("1.3") =>
      Seq(
        MimaBuild.excludeSparkPackage("deploy"),
        MimaBuild.excludeSparkPackage("ml"),
        // These are needed if checking against the sbt build, since they are part of
        // the maven-generated artifacts in the 1.2 build.
        MimaBuild.excludeSparkPackage("unused"),
        ProblemFilters.exclude[MissingClassProblem]("com.google.common.base.Optional")
      ) ++ Seq(
        // SPARK-2321
        ProblemFilters.exclude[MissingMethodProblem](
          "org.apache.spark.SparkStageInfoImpl.this"),
        ProblemFilters.exclude[MissingMethodProblem](
          "org.apache.spark.SparkStageInfo.submissionTime")
      ) ++ Seq(
        // SPARK-4614
        ProblemFilters.exclude[MissingMethodProblem](
          "org.apache.spark.mllib.linalg.Matrices.randn"),
        ProblemFilters.exclude[MissingMethodProblem](
          "org.apache.spark.mllib.linalg.Matrices.rand")
      ) ++ Seq(
        // SPARK-5321
        ProblemFilters.exclude[MissingMethodProblem](
          "org.apache.spark.mllib.linalg.SparseMatrix.transposeMultiply"),
        ProblemFilters.exclude[MissingMethodProblem](
          "org.apache.spark.mllib.linalg.Matrix.transpose"),
        ProblemFilters.exclude[MissingMethodProblem](
          "org.apache.spark.mllib.linalg.DenseMatrix.transposeMultiply"),
        ProblemFilters.exclude[MissingMethodProblem]("org.apache.spark.mllib.linalg.Matrix." +
            "org$apache$spark$mllib$linalg$Matrix$_setter_$isTransposed_="),
        ProblemFilters.exclude[MissingMethodProblem](
          "org.apache.spark.mllib.linalg.Matrix.isTransposed"),
        ProblemFilters.exclude[MissingMethodProblem](
          "org.apache.spark.mllib.linalg.Matrix.foreachActive")
      ) ++ Seq(
        // SPARK-5540
        ProblemFilters.exclude[MissingMethodProblem](
          "org.apache.spark.mllib.recommendation.ALS.solveLeastSquares"),
        // SPARK-5536
        ProblemFilters.exclude[MissingMethodProblem](
          "org.apache.spark.mllib.recommendation.ALS.org$apache$spark$mllib$recommendation$ALS$^dateFeatures"),
        ProblemFilters.exclude[MissingMethodProblem](
          "org.apache.spark.mllib.recommendation.ALS.org$apache$spark$mllib$recommendation$ALS$^dateBlock")
      ) ++ Seq(
        // SPARK-3325
        ProblemFilters.exclude[MissingMethodProblem](
          "org.apache.spark.streaming.api.java.JavaDStreamLike.print"),
        // SPARK-2757
        ProblemFilters.exclude[IncompatibleResultTypeProblem](
          "org.apache.spark.streaming.flume.sink.SparkAvroCallbackHandler." +
            "removeAndGetProcessor")
      ) ++ Seq(
        // SPARK-5123 (SparkSQL data type change) - alpha component only
        ProblemFilters.exclude[IncompatibleResultTypeProblem](
          "org.apache.spark.ml.feature.HashingTF.outputDataType"),
        ProblemFilters.exclude[IncompatibleResultTypeProblem](
          "org.apache.spark.ml.feature.Tokenizer.outputDataType"),
        ProblemFilters.exclude[IncompatibleMethTypeProblem](
          "org.apache.spark.ml.feature.Tokenizer.validateInputType"),
        ProblemFilters.exclude[IncompatibleMethTypeProblem](
          "org.apache.spark.ml.classification.LogisticRegressionModel.validateAndTransformSchema"),
        ProblemFilters.exclude[IncompatibleMethTypeProblem](
          "org.apache.spark.ml.classification.LogisticRegression.validateAndTransformSchema")
      ) ++ Seq(
        // SPARK-4014
        ProblemFilters.exclude[MissingMethodProblem](
          "org.apache.spark.TaskContext.taskAttemptId"),
        ProblemFilters.exclude[MissingMethodProblem](
          "org.apache.spark.TaskContext.attemptNumber")
      ) ++ Seq(
        // SPARK-5166 Spark SQL API stabilization
        ProblemFilters.exclude[IncompatibleMethTypeProblem]("org.apache.spark.ml.Transformer.transform"),
        ProblemFilters.exclude[IncompatibleMethTypeProblem]("org.apache.spark.ml.Estimator.fit"),
        ProblemFilters.exclude[MissingMethodProblem]("org.apache.spark.ml.Transformer.transform"),
        ProblemFilters.exclude[IncompatibleMethTypeProblem]("org.apache.spark.ml.Pipeline.fit"),
        ProblemFilters.exclude[IncompatibleMethTypeProblem]("org.apache.spark.ml.PipelineModel.transform"),
        ProblemFilters.exclude[MissingMethodProblem]("org.apache.spark.ml.Estimator.fit"),
        ProblemFilters.exclude[IncompatibleMethTypeProblem]("org.apache.spark.ml.Evaluator.evaluate"),
        ProblemFilters.exclude[MissingMethodProblem]("org.apache.spark.ml.Evaluator.evaluate"),
        ProblemFilters.exclude[IncompatibleMethTypeProblem]("org.apache.spark.ml.tuning.CrossValidator.fit"),
        ProblemFilters.exclude[IncompatibleMethTypeProblem]("org.apache.spark.ml.tuning.CrossValidatorModel.transform"),
        ProblemFilters.exclude[IncompatibleMethTypeProblem]("org.apache.spark.ml.feature.StandardScaler.fit"),
        ProblemFilters.exclude[IncompatibleMethTypeProblem]("org.apache.spark.ml.feature.StandardScalerModel.transform"),
        ProblemFilters.exclude[IncompatibleMethTypeProblem]("org.apache.spark.ml.classification.LogisticRegressionModel.transform"),
        ProblemFilters.exclude[IncompatibleMethTypeProblem]("org.apache.spark.ml.classification.LogisticRegression.fit"),
        ProblemFilters.exclude[IncompatibleMethTypeProblem]("org.apache.spark.ml.evaluation.BinaryClassificationEvaluator.evaluate")
      ) ++ Seq(
        // SPARK-5270
        ProblemFilters.exclude[MissingMethodProblem](
          "org.apache.spark.api.java.JavaRDDLike.isEmpty")
      ) ++ Seq(
        // SPARK-5430
        ProblemFilters.exclude[MissingMethodProblem](
          "org.apache.spark.api.java.JavaRDDLike.treeReduce"),
        ProblemFilters.exclude[MissingMethodProblem](
          "org.apache.spark.api.java.JavaRDDLike.treeAggregate")
      ) ++ Seq(
        // SPARK-5297 Java FileStream do not work with custom key/values
        ProblemFilters.exclude[MissingMethodProblem](
          "org.apache.spark.streaming.api.java.JavaStreamingContext.fileStream")
      ) ++ Seq(
        // SPARK-5315 Spark Streaming Java API returns Scala DStream
        ProblemFilters.exclude[MissingMethodProblem](
          "org.apache.spark.streaming.api.java.JavaDStreamLike.reduceByWindow")
      ) ++ Seq(
        // SPARK-5461 Graph should have isCheckpointed, getCheckpointFiles methods
        ProblemFilters.exclude[MissingMethodProblem](
          "org.apache.spark.graphx.Graph.getCheckpointFiles"),
        ProblemFilters.exclude[MissingMethodProblem](
          "org.apache.spark.graphx.Graph.isCheckpointed")
      ) ++ Seq(
        // SPARK-4789 Standardize ML Prediction APIs
        ProblemFilters.exclude[MissingTypesProblem]("org.apache.spark.mllib.linalg.VectorUDT"),
        ProblemFilters.exclude[IncompatibleResultTypeProblem]("org.apache.spark.mllib.linalg.VectorUDT.serialize"),
        ProblemFilters.exclude[IncompatibleResultTypeProblem]("org.apache.spark.mllib.linalg.VectorUDT.sqlType")
      ) ++ Seq(
        // SPARK-5814
        ProblemFilters.exclude[MissingMethodProblem](
          "org.apache.spark.mllib.recommendation.ALS.org$apache$spark$mllib$recommendation$ALS$$wrapDoubleArray"),
        ProblemFilters.exclude[MissingMethodProblem](
          "org.apache.spark.mllib.recommendation.ALS.org$apache$spark$mllib$recommendation$ALS$$fillFullMatrix"),
        ProblemFilters.exclude[MissingMethodProblem](
          "org.apache.spark.mllib.recommendation.ALS.org$apache$spark$mllib$recommendation$ALS$$iterations"),
        ProblemFilters.exclude[MissingMethodProblem](
          "org.apache.spark.mllib.recommendation.ALS.org$apache$spark$mllib$recommendation$ALS$$makeOutLinkBlock"),
        ProblemFilters.exclude[MissingMethodProblem](
          "org.apache.spark.mllib.recommendation.ALS.org$apache$spark$mllib$recommendation$ALS$$computeYtY"),
        ProblemFilters.exclude[MissingMethodProblem](
          "org.apache.spark.mllib.recommendation.ALS.org$apache$spark$mllib$recommendation$ALS$$makeLinkRDDs"),
        ProblemFilters.exclude[MissingMethodProblem](
          "org.apache.spark.mllib.recommendation.ALS.org$apache$spark$mllib$recommendation$ALS$$alpha"),
        ProblemFilters.exclude[MissingMethodProblem](
          "org.apache.spark.mllib.recommendation.ALS.org$apache$spark$mllib$recommendation$ALS$$randomFactor"),
        ProblemFilters.exclude[MissingMethodProblem](
          "org.apache.spark.mllib.recommendation.ALS.org$apache$spark$mllib$recommendation$ALS$$makeInLinkBlock"),
        ProblemFilters.exclude[MissingMethodProblem](
          "org.apache.spark.mllib.recommendation.ALS.org$apache$spark$mllib$recommendation$ALS$$dspr"),
        ProblemFilters.exclude[MissingMethodProblem](
          "org.apache.spark.mllib.recommendation.ALS.org$apache$spark$mllib$recommendation$ALS$$lambda"),
        ProblemFilters.exclude[MissingMethodProblem](
          "org.apache.spark.mllib.recommendation.ALS.org$apache$spark$mllib$recommendation$ALS$$implicitPrefs"),
        ProblemFilters.exclude[MissingMethodProblem](
          "org.apache.spark.mllib.recommendation.ALS.org$apache$spark$mllib$recommendation$ALS$$rank")
      ) ++ Seq(
        // SPARK-4682
        ProblemFilters.exclude[MissingClassProblem]("org.apache.spark.RealClock"),
        ProblemFilters.exclude[MissingClassProblem]("org.apache.spark.Clock"),
        ProblemFilters.exclude[MissingClassProblem]("org.apache.spark.TestClock")
      ) ++ Seq(
        // SPARK-5922 Adding a generalized diff(other: RDD[(VertexId, VD)]) to VertexRDD
        ProblemFilters.exclude[MissingMethodProblem]("org.apache.spark.graphx.VertexRDD.diff")
      )

    case v if v.startsWith("1.2") =>
      Seq(
        MimaBuild.excludeSparkPackage("deploy"),
        MimaBuild.excludeSparkPackage("graphx")
      ) ++
      MimaBuild.excludeSparkClass("mllib.linalg.Matrix") ++
      MimaBuild.excludeSparkClass("mllib.linalg.Vector") ++
      Seq(
        ProblemFilters.exclude[IncompatibleTemplateDefProblem](
          "org.apache.spark.scheduler.TaskLocation"),
        // Added normL1 and normL2 to trait MultivariateStatisticalSummary
        ProblemFilters.exclude[MissingMethodProblem](
          "org.apache.spark.mllib.stat.MultivariateStatisticalSummary.normL1"),
        ProblemFilters.exclude[MissingMethodProblem](
          "org.apache.spark.mllib.stat.MultivariateStatisticalSummary.normL2"),
        // MapStatus should be private[spark]
        ProblemFilters.exclude[IncompatibleTemplateDefProblem](
          "org.apache.spark.scheduler.MapStatus"),
        ProblemFilters.exclude[MissingClassProblem](
          "org.apache.spark.network.netty.PathResolver"),
        ProblemFilters.exclude[MissingClassProblem](
          "org.apache.spark.network.netty.client.BlockClientListener"),

        // TaskContext was promoted to Abstract class
        ProblemFilters.exclude[AbstractClassProblem](
          "org.apache.spark.TaskContext"),
        ProblemFilters.exclude[IncompatibleTemplateDefProblem](
          "org.apache.spark.util.collection.SortDataFormat")
      ) ++ Seq(
        // Adding new methods to the JavaRDDLike trait:
        ProblemFilters.exclude[MissingMethodProblem](
          "org.apache.spark.api.java.JavaRDDLike.takeAsync"),
        ProblemFilters.exclude[MissingMethodProblem](
          "org.apache.spark.api.java.JavaRDDLike.foreachPartitionAsync"),
        ProblemFilters.exclude[MissingMethodProblem](
          "org.apache.spark.api.java.JavaRDDLike.countAsync"),
        ProblemFilters.exclude[MissingMethodProblem](
          "org.apache.spark.api.java.JavaRDDLike.foreachAsync"),
        ProblemFilters.exclude[MissingMethodProblem](
          "org.apache.spark.api.java.JavaRDDLike.collectAsync")
      ) ++ Seq(
        // SPARK-3822
        ProblemFilters.exclude[IncompatibleResultTypeProblem](
          "org.apache.spark.SparkContext.org$apache$spark$SparkContext$$createTaskScheduler")
      ) ++ Seq(
        // SPARK-1209
        ProblemFilters.exclude[MissingClassProblem](
          "org.apache.hadoop.mapreduce.SparkHadoopMapReduceUtil"),
        ProblemFilters.exclude[MissingClassProblem](
          "org.apache.hadoop.mapred.SparkHadoopMapRedUtil"),
        ProblemFilters.exclude[MissingTypesProblem](
          "org.apache.spark.rdd.PairRDDFunctions")
      ) ++ Seq(
        // SPARK-4062
        ProblemFilters.exclude[MissingMethodProblem](
          "org.apache.spark.streaming.kafka.KafkaReceiver#MessageHandler.this")
      )

    case v if v.startsWith("1.1") =>
      Seq(
        MimaBuild.excludeSparkPackage("deploy"),
        MimaBuild.excludeSparkPackage("graphx")
      ) ++
      Seq(
        // Adding new method to JavaRDLike trait - we should probably mark this as a developer API.
        ProblemFilters.exclude[MissingMethodProblem]("org.apache.spark.api.java.JavaRDDLike.partitions"),
        // Should probably mark this as Experimental
        ProblemFilters.exclude[MissingMethodProblem](
          "org.apache.spark.api.java.JavaRDDLike.foreachAsync"),
        // We made a mistake earlier (ed06500d3) in the Java API to use default parameter values
        // for countApproxDistinct* functions, which does not work in Java. We later removed
        // them, and use the following to tell Mima to not care about them.
        ProblemFilters.exclude[IncompatibleResultTypeProblem](
          "org.apache.spark.api.java.JavaPairRDD.countApproxDistinctByKey"),
        ProblemFilters.exclude[IncompatibleResultTypeProblem](
          "org.apache.spark.api.java.JavaPairRDD.countApproxDistinctByKey"),
        ProblemFilters.exclude[MissingMethodProblem](
          "org.apache.spark.api.java.JavaPairRDD.countApproxDistinct$default$1"),
        ProblemFilters.exclude[MissingMethodProblem](
          "org.apache.spark.api.java.JavaPairRDD.countApproxDistinctByKey$default$1"),
        ProblemFilters.exclude[MissingMethodProblem](
          "org.apache.spark.api.java.JavaRDD.countApproxDistinct$default$1"),
        ProblemFilters.exclude[MissingMethodProblem](
          "org.apache.spark.api.java.JavaRDDLike.countApproxDistinct$default$1"),
        ProblemFilters.exclude[MissingMethodProblem](
          "org.apache.spark.api.java.JavaDoubleRDD.countApproxDistinct$default$1"),
        ProblemFilters.exclude[MissingMethodProblem](
          "org.apache.spark.storage.DiskStore.getValues"),
        ProblemFilters.exclude[MissingMethodProblem](
          "org.apache.spark.storage.MemoryStore.Entry")
      ) ++
      Seq(
        // Serializer interface change. See SPARK-3045.
        ProblemFilters.exclude[IncompatibleTemplateDefProblem](
          "org.apache.spark.serializer.DeserializationStream"),
        ProblemFilters.exclude[IncompatibleTemplateDefProblem](
          "org.apache.spark.serializer.Serializer"),
        ProblemFilters.exclude[IncompatibleTemplateDefProblem](
          "org.apache.spark.serializer.SerializationStream"),
        ProblemFilters.exclude[IncompatibleTemplateDefProblem](
          "org.apache.spark.serializer.SerializerInstance")
      )++
      Seq(
        // Renamed putValues -> putArray + putIterator
        ProblemFilters.exclude[MissingMethodProblem](
          "org.apache.spark.storage.MemoryStore.putValues"),
        ProblemFilters.exclude[MissingMethodProblem](
          "org.apache.spark.storage.DiskStore.putValues"),
        ProblemFilters.exclude[MissingMethodProblem](
          "org.apache.spark.storage.TachyonStore.putValues")
      ) ++
      Seq(
        ProblemFilters.exclude[MissingMethodProblem](
          "org.apache.spark.streaming.flume.FlumeReceiver.this"),
        ProblemFilters.exclude[IncompatibleMethTypeProblem](
          "org.apache.spark.streaming.kafka.KafkaUtils.createStream"),
        ProblemFilters.exclude[IncompatibleMethTypeProblem](
          "org.apache.spark.streaming.kafka.KafkaReceiver.this")
      ) ++
      Seq( // Ignore some private methods in ALS.
        ProblemFilters.exclude[MissingMethodProblem](
          "org.apache.spark.mllib.recommendation.ALS.org$apache$spark$mllib$recommendation$ALS$^dateFeatures"),
        ProblemFilters.exclude[MissingMethodProblem]( // The only public constructor is the one without arguments.
          "org.apache.spark.mllib.recommendation.ALS.this"),
        ProblemFilters.exclude[MissingMethodProblem](
          "org.apache.spark.mllib.recommendation.ALS.org$apache$spark$mllib$recommendation$ALS$$<init>$default$7"),
        ProblemFilters.exclude[IncompatibleMethTypeProblem](
          "org.apache.spark.mllib.recommendation.ALS.org$apache$spark$mllib$recommendation$ALS$^dateFeatures")
      ) ++
      MimaBuild.excludeSparkClass("mllib.linalg.distributed.ColumnStatisticsAggregator") ++
      MimaBuild.excludeSparkClass("rdd.ZippedRDD") ++
      MimaBuild.excludeSparkClass("rdd.ZippedPartition") ++
      MimaBuild.excludeSparkClass("util.SerializableHyperLogLog") ++
      MimaBuild.excludeSparkClass("storage.Values") ++
      MimaBuild.excludeSparkClass("storage.Entry") ++
      MimaBuild.excludeSparkClass("storage.MemoryStore$Entry") ++
      // Class was missing "@DeveloperApi" annotation in 1.0.
      MimaBuild.excludeSparkClass("scheduler.SparkListenerApplicationStart") ++
      Seq(
        ProblemFilters.exclude[IncompatibleMethTypeProblem](
          "org.apache.spark.mllib.tree.impurity.Gini.calculate"),
        ProblemFilters.exclude[IncompatibleMethTypeProblem](
          "org.apache.spark.mllib.tree.impurity.Entropy.calculate"),
        ProblemFilters.exclude[IncompatibleMethTypeProblem](
          "org.apache.spark.mllib.tree.impurity.Variance.calculate")
      ) ++
      Seq( // Package-private classes removed in SPARK-2341
        ProblemFilters.exclude[MissingClassProblem]("org.apache.spark.mllib.util.BinaryLabelParser"),
        ProblemFilters.exclude[MissingClassProblem]("org.apache.spark.mllib.util.BinaryLabelParser$"),
        ProblemFilters.exclude[MissingClassProblem]("org.apache.spark.mllib.util.LabelParser"),
        ProblemFilters.exclude[MissingClassProblem]("org.apache.spark.mllib.util.LabelParser$"),
        ProblemFilters.exclude[MissingClassProblem]("org.apache.spark.mllib.util.MulticlassLabelParser"),
        ProblemFilters.exclude[MissingClassProblem]("org.apache.spark.mllib.util.MulticlassLabelParser$")
      ) ++
      Seq( // package-private classes removed in MLlib
        ProblemFilters.exclude[MissingMethodProblem](
          "org.apache.spark.mllib.regression.GeneralizedLinearAlgorithm.org$apache$spark$mllib$regression$GeneralizedLinearAlgorithm$$prependOne")
      ) ++
      Seq( // new Vector methods in MLlib (binary compatible assuming users do not implement Vector)
        ProblemFilters.exclude[MissingMethodProblem]("org.apache.spark.mllib.linalg.Vector.copy")
      ) ++
      Seq( // synthetic methods generated in LabeledPoint
        ProblemFilters.exclude[MissingTypesProblem]("org.apache.spark.mllib.regression.LabeledPoint$"),
        ProblemFilters.exclude[IncompatibleMethTypeProblem]("org.apache.spark.mllib.regression.LabeledPoint.apply"),
        ProblemFilters.exclude[MissingMethodProblem]("org.apache.spark.mllib.regression.LabeledPoint.toString")
      ) ++
      Seq ( // Scala 2.11 compatibility fix
        ProblemFilters.exclude[MissingMethodProblem]("org.apache.spark.streaming.StreamingContext.<init>$default$2")
      )
    case v if v.startsWith("1.0") =>
      Seq(
        MimaBuild.excludeSparkPackage("api.java"),
        MimaBuild.excludeSparkPackage("mllib"),
        MimaBuild.excludeSparkPackage("streaming")
      ) ++
      MimaBuild.excludeSparkClass("rdd.ClassTags") ++
      MimaBuild.excludeSparkClass("util.XORShiftRandom") ++
      MimaBuild.excludeSparkClass("graphx.EdgeRDD") ++
      MimaBuild.excludeSparkClass("graphx.VertexRDD") ++
      MimaBuild.excludeSparkClass("graphx.impl.GraphImpl") ++
      MimaBuild.excludeSparkClass("graphx.impl.RoutingTable") ++
      MimaBuild.excludeSparkClass("graphx.util.collection.PrimitiveKeyOpenHashMap") ++
      MimaBuild.excludeSparkClass("graphx.util.collection.GraphXPrimitiveKeyOpenHashMap") ++
      MimaBuild.excludeSparkClass("mllib.recommendation.MFDataGenerator") ++
      MimaBuild.excludeSparkClass("mllib.optimization.SquaredGradient") ++
      MimaBuild.excludeSparkClass("mllib.regression.RidgeRegressionWithSGD") ++
      MimaBuild.excludeSparkClass("mllib.regression.LassoWithSGD") ++
      MimaBuild.excludeSparkClass("mllib.regression.LinearRegressionWithSGD")
    case _ => Seq()
  }
}<|MERGE_RESOLUTION|>--- conflicted
+++ resolved
@@ -717,13 +717,6 @@
         ProblemFilters.exclude[IncompatibleResultTypeProblem]("org.apache.spark.status.api.v1.ShuffleReadMetrics.remoteBlocksFetched"),
         ProblemFilters.exclude[IncompatibleResultTypeProblem]("org.apache.spark.status.api.v1.ShuffleReadMetrics.localBlocksFetched")
       ) ++ Seq(
-<<<<<<< HEAD
-        // [SPARK-14483][WEBUI] Display user name foreach job and query
-        ProblemFilters.exclude[DirectMissingMethodProblem]("org.apache.spark.scheduler.SparkListenerJobStart.copy"),
-        ProblemFilters.exclude[DirectMissingMethodProblem]("org.apache.spark.scheduler.SparkListenerJobStart.this"),
-        ProblemFilters.exclude[MissingTypesProblem]("org.apache.spark.scheduler.SparkListenerJobStart$"),
-        ProblemFilters.exclude[DirectMissingMethodProblem]("org.apache.spark.scheduler.SparkListenerJobStart.apply")
-=======
         // [SPARK-14615][ML] Use the new ML Vector and Matrix in the ML pipeline based algorithms
         ProblemFilters.exclude[IncompatibleResultTypeProblem]("org.apache.spark.ml.clustering.LDAModel.getOldDocConcentration"),
         ProblemFilters.exclude[IncompatibleResultTypeProblem]("org.apache.spark.ml.clustering.LDAModel.estimatedDocConcentration"),
@@ -777,7 +770,12 @@
         ProblemFilters.exclude[MissingClassProblem]("org.apache.spark.annotation.AlphaComponent"),
         ProblemFilters.exclude[MissingClassProblem]("org.apache.spark.annotation.Experimental"),
         ProblemFilters.exclude[MissingClassProblem]("org.apache.spark.annotation.DeveloperApi")
->>>>>>> 2a5db9c1
+     ) ++
+        // [SPARK-14483][WEBUI] Display user name foreach job and query
+        ProblemFilters.exclude[DirectMissingMethodProblem]("org.apache.spark.scheduler.SparkListenerJobStart.copy"),
+        ProblemFilters.exclude[DirectMissingMethodProblem]("org.apache.spark.scheduler.SparkListenerJobStart.this"),
+        ProblemFilters.exclude[MissingTypesProblem]("org.apache.spark.scheduler.SparkListenerJobStart$"),
+        ProblemFilters.exclude[DirectMissingMethodProblem]("org.apache.spark.scheduler.SparkListenerJobStart.apply")
       )
 
     case v if v.startsWith("1.6") =>
